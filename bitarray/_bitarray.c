/*
   Copyright (c) 2008 - 2025, Ilan Schnell; All Rights Reserved
   bitarray is published under the PSF license.

   This file is the C part of the bitarray package.
   All functionality of the bitarray object is implemented here.

   Author: Ilan Schnell
*/

#define PY_SSIZE_T_CLEAN
#include "Python.h"
#include "pythoncapi_compat.h"
#include "bitarray.h"

/* size used when reading / writing blocks from files (in bytes) */
#define BLOCKSIZE  65536

/* default bit-endianness */
static int default_endian = ENDIAN_BIG;

static PyTypeObject Bitarray_Type;

/* translation table - setup during module initialization */
static char reverse_trans[256];

#define bitarray_Check(obj)  PyObject_TypeCheck((obj), &Bitarray_Type)


static int
resize(bitarrayobject *self, Py_ssize_t nbits)
{
    const size_t size = Py_SIZE(self);
    const size_t allocated = self->allocated;
    const size_t newsize = BYTES((size_t) nbits);
    size_t new_allocated;

    if (self->ob_exports > 0) {
        PyErr_SetString(PyExc_BufferError,
                        "cannot resize bitarray that is exporting buffers");
        return -1;
    }

    if (self->buffer) {
        PyErr_SetString(PyExc_BufferError, "cannot resize imported buffer");
        return -1;
    }

    if (nbits < 0) {
        PyErr_Format(PyExc_OverflowError, "bitarray resize %zd", nbits);
        return -1;
    }

    assert(allocated >= size && size == BYTES((size_t) self->nbits));
    /* ob_item == NULL implies ob_size == allocated == 0 */
    assert(self->ob_item != NULL || (size == 0 && allocated == 0));
    /* resize() is never called on read-only memory */
    assert(self->readonly == 0);

    /* bypass everything when buffer size hasn't changed */
    if (newsize == size) {
        self->nbits = nbits;
        return 0;
    }

    if (newsize == 0) {
        PyMem_Free(self->ob_item);
        self->ob_item = NULL;
        Py_SET_SIZE(self, 0);
        self->allocated = 0;
        self->nbits = 0;
        return 0;
    }

    if (allocated >= newsize) {
        /* current buffer is large enough to host the requested size */
        if (newsize >= allocated / 2) {
            /* minor downsize, bypass reallocation */
            Py_SET_SIZE(self, newsize);
            self->nbits = nbits;
            return 0;
        }
        /* major downsize, resize down to exact size */
        new_allocated = newsize;
    }
    else {
        /* need to grow buffer */
        new_allocated = newsize;
        /* overallocate when previous size isn't zero and when growth
           is moderate */
        if (size != 0 && newsize / 2 <= allocated) {
            /* overallocate proportional to the bitarray size and
               add padding to make the allocated size multiple of 4 */
            new_allocated += (newsize >> 4) + (newsize < 8 ? 3 : 7);
            new_allocated &= ~(size_t) 3;
        }
    }

    assert(new_allocated >= newsize);
    self->ob_item = PyMem_Realloc(self->ob_item, new_allocated);
    if (self->ob_item == NULL) {
        PyErr_NoMemory();
        return -1;
    }
    Py_SET_SIZE(self, newsize);
    self->allocated = new_allocated;
    self->nbits = nbits;
    return 0;
}

/* create new bitarray object without initialization of buffer */
static bitarrayobject *
newbitarrayobject(PyTypeObject *type, Py_ssize_t nbits, int endian)
{
    const size_t nbytes = BYTES((size_t) nbits);
    bitarrayobject *obj;

    assert(nbits >= 0);

    obj = (bitarrayobject *) type->tp_alloc(type, 0);
    if (obj == NULL)
        return NULL;

    if (nbytes == 0) {
        obj->ob_item = NULL;
    }
    else {
        /* allocate exact size */
        obj->ob_item = (char *) PyMem_Malloc(nbytes);
        if (obj->ob_item == NULL) {
            PyObject_Del(obj);
            PyErr_NoMemory();
            return NULL;
        }
    }
    Py_SET_SIZE(obj, nbytes);
    obj->allocated = nbytes;  /* no overallocation */
    obj->nbits = nbits;
    obj->endian = endian;
    obj->ob_exports = 0;
    obj->weakreflist = NULL;
    obj->buffer = NULL;
    obj->readonly = 0;
    return obj;
}

/* return new copy of bitarray object self */
static bitarrayobject *
bitarray_cp(bitarrayobject *self)
{
    bitarrayobject *res;

    res = newbitarrayobject(Py_TYPE(self), self->nbits, self->endian);
    if (res == NULL)
        return NULL;
    memcpy(res->ob_item, self->ob_item, (size_t) Py_SIZE(self));
    return res;
}

static void
bitarray_dealloc(bitarrayobject *self)
{
    if (self->weakreflist)
        PyObject_ClearWeakRefs((PyObject *) self);

    if (self->buffer) {
        PyBuffer_Release(self->buffer);
        PyMem_Free(self->buffer);
    }
    else if (self->ob_item) {
        /* only free object's buffer - imported buffers cannot be freed */
        assert(self->buffer == NULL);
        PyMem_Free((void *) self->ob_item);
    }

    Py_TYPE(self)->tp_free((PyObject *) self);
}

/* return 1 when buffers overlap, 0 otherwise */
static int
buffers_overlap(bitarrayobject *self, bitarrayobject *other)
{
    if (Py_SIZE(self) == 0 || Py_SIZE(other) == 0)
        return 0;

/* is pointer ptr in buffer of bitarray a ? */
#define PIB(a, ptr)  (a->ob_item <= ptr && ptr < a->ob_item + Py_SIZE(a))
    return PIB(self, other->ob_item) || PIB(other, self->ob_item);
#undef PIB
}

/* setup translation table, which maps each byte to it's reversed:
   reverse_trans = {0x00, 0x80, 0x40, 0xc0, 0x20, 0xa0, ..., 0xff} */
static void
setup_reverse_trans(void)
{
    int j, k;

    for (k = 0; k < 256; k++) {
        reverse_trans[k] = 0x00;
        for (j = 0; j < 8; j++)
            if (k & 128 >> j)
                reverse_trans[k] |= 1 << j;
    }
}

/* reverse bits in first n characters of p */
static void
bytereverse(char *p, Py_ssize_t n)
{
    assert(n >= 0);
    while (n--) {
        *p = reverse_trans[(unsigned char) *p];
        p++;
    }
}

/* The following two functions operate on first n bytes in buffer.
   Within this region, they shift all bits by k positions to right,
   i.e. towards higher addresses.
   They operate on little-endian and bit-endian bitarrays respectively.
   As we shift right, we need to start with the highest address and loop
   downwards such that lower bytes are still unaltered.
   See also examples/shift_r8.c
*/
static void
shift_r8le(unsigned char *buff, Py_ssize_t n, int k)
{
    Py_ssize_t w = 0;

#if HAVE_BUILTIN_BSWAP64 || PY_LITTLE_ENDIAN   /* use shift word */
    w = n / 8;                    /* number of words used for shifting */
    n %= 8;                       /* number of remaining bytes */
#endif
    while (n--) {                 /* shift in byte-range(8 * w, n) */
        Py_ssize_t i = n + 8 * w;
        buff[i] <<= k;            /* shift byte */
        if (n || w)               /* add shifted next lower byte */
            buff[i] |= buff[i - 1] >> (8 - k);
    }
    assert(w == 0 || ((uintptr_t) buff) % 4 == 0);
    while (w--) {                 /* shift in word-range(0, w) */
        uint64_t *p = ((uint64_t *) buff) + w;
#if HAVE_BUILTIN_BSWAP64 && PY_BIG_ENDIAN
        *p = builtin_bswap64(*p);
        *p <<= k;
        *p = builtin_bswap64(*p);
#else
        *p <<= k;
#endif
        if (w)                    /* add shifted byte from next lower word */
            buff[8 * w] |= buff[8 * w - 1] >> (8 - k);
    }
}

static void
shift_r8be(unsigned char *buff, Py_ssize_t n, int k)
{
    Py_ssize_t w = 0;

#if HAVE_BUILTIN_BSWAP64 || PY_BIG_ENDIAN      /* use shift word */
    w = n / 8;                    /* number of words used for shifting */
    n %= 8;                       /* number of remaining bytes */
#endif
    while (n--) {                 /* shift in byte-range(8 * w, n) */
        Py_ssize_t i = n + 8 * w;
        buff[i] >>= k;            /* shift byte */
        if (n || w)               /* add shifted next lower byte */
            buff[i] |= buff[i - 1] << (8 - k);
    }
    assert(w == 0 || ((uintptr_t) buff) % 4 == 0);
    while (w--) {                 /* shift in word-range(0, w) */
        uint64_t *p = ((uint64_t *) buff) + w;
#if HAVE_BUILTIN_BSWAP64 && PY_LITTLE_ENDIAN
        *p = builtin_bswap64(*p);
        *p >>= k;
        *p = builtin_bswap64(*p);
#else
        *p >>= k;
#endif
        if (w)                    /* add shifted byte from next lower word */
            buff[8 * w] |= buff[8 * w - 1] << (8 - k);
    }
}

/* shift bits in byte-range(a, b) by k bits to right */
static void
shift_r8(bitarrayobject *self, Py_ssize_t a, Py_ssize_t b, int k)
{
    unsigned char *buff = (unsigned char *) self->ob_item + a;
    Py_ssize_t n = b - a;       /* number of bytes to be shifted */
    Py_ssize_t s = 0;           /* distance to next aligned pointer */

    assert(0 <= k && k < 8);
    assert(0 <= a && a <= Py_SIZE(self));
    assert(0 <= b && b <= Py_SIZE(self));
    assert(self->readonly == 0);
    if (k == 0 || n <= 0)
        return;

    if (n >= 8) {
        s = to_aligned((void *) buff);
        buff += s;  /* align pointer for casting to (uint64_t *) */
        n -= s;
    }

    if (IS_LE(self)) {          /* little endian */
        shift_r8le(buff, n, k);
        if (s) {
            buff[0] |= buff[-1] >> (8 - k);
            shift_r8le(buff - s, s, k);
        }
    }
    else {                      /* big endian */
        shift_r8be(buff, n, k);
        if (s) {
            buff[0] |= buff[-1] << (8 - k);
            shift_r8be(buff - s, s, k);
        }
    }
}

/* Copy n bits from other (starting at b) onto self (starting at a).
   Please see examples/copy_n.py for more details.

   Notes:
     - self and other may have opposite bit-endianness
     - other may equal self - copy a section of self onto ifself
     - when other and self are distinct objects, their buffers
       may not overlap
*/
static void
copy_n(bitarrayobject *self, Py_ssize_t a,
       bitarrayobject *other, Py_ssize_t b, Py_ssize_t n)
{
    Py_ssize_t p3 = b / 8, i;
    int sa = a % 8, sb = -(b % 8);
    char t3 = 0;  /* silence uninitialized warning on some compilers */

    assert(0 <= n && n <= self->nbits && n <= other->nbits);
    assert(0 <= a && a <= self->nbits - n);
    assert(0 <= b && b <= other->nbits - n);
    assert(self == other || !buffers_overlap(self, other));
    assert(self->readonly == 0);
    if (n == 0 || (self == other && a == b))
        return;

    if (sa + sb < 0) {
        t3 = other->ob_item[p3++];
        sb += 8;
    }
    if (n > sb) {
        const Py_ssize_t p1 = a / 8, p2 = (a + n - 1) / 8, m = BYTES(n - sb);
        const char *table = ones_table[IS_BE(self)];
        char *cp1 = self->ob_item + p1, m1 = table[sa];
        char *cp2 = self->ob_item + p2, m2 = table[(a + n) % 8];
        char t1 = *cp1, t2 = *cp2;

        assert(p1 + m <= Py_SIZE(self) && p3 + m <= Py_SIZE(other));
        memmove(cp1, other->ob_item + p3, (size_t) m);
        if (self->endian != other->endian)
            bytereverse(cp1, m);

        shift_r8(self, p1, p2 + 1, sa + sb);
        if (m1)
            *cp1 = (*cp1 & ~m1) | (t1 & m1);     /* restore bits at p1 */
        if (m2)
            *cp2 = (*cp2 & m2) | (t2 & ~m2);     /* restore bits at p2 */
    }
    for (i = 0; i < sb && i < n; i++)            /* copy first sb bits */
        setbit(self, i + a, t3 & BITMASK(other, i + b));
}

/* starting at start, delete n bits from self */
static int
delete_n(bitarrayobject *self, Py_ssize_t start, Py_ssize_t n)
{
    const Py_ssize_t nbits = self->nbits;

    assert(0 <= start && start <= nbits);
    assert(0 <= n && n <= nbits - start);
    /* start == nbits implies n == 0 */
    assert(start != nbits || n == 0);

    copy_n(self, start, self, start + n, nbits - start - n);
    return resize(self, nbits - n);
}

/* starting at start, insert n (uninitialized) bits into self */
static int
insert_n(bitarrayobject *self, Py_ssize_t start, Py_ssize_t n)
{
    const Py_ssize_t nbits = self->nbits;

    assert(0 <= start && start <= nbits);
    assert(n >= 0);

    if (resize(self, nbits + n) < 0)
        return -1;
    copy_n(self, start + n, self, start, nbits - start);
    return 0;
}

/* repeat self m times (negative m is treated as 0) */
static int
repeat(bitarrayobject *self, Py_ssize_t m)
{
    Py_ssize_t q, k = self->nbits;

    assert(self->readonly == 0);
    if (k == 0 || m == 1)       /* nothing to do */
        return 0;

    if (m <= 0)                 /* clear */
        return resize(self, 0);

    assert(m > 1 && k > 0);
    if (k >= PY_SSIZE_T_MAX / m) {
        PyErr_Format(PyExc_OverflowError,
                     "cannot repeat bitarray (of size %zd) %zd times", k, m);
        return -1;
    }
    q = k * m;  /* number of resulting bits */
    if (resize(self, q) < 0)
        return -1;

    /* k: number of bits which have been copied so far */
    while (k <= q / 2) {        /* double copies */
        copy_n(self, k, self, 0, k);
        k *= 2;
    }
    assert(q / 2 < k && k <= q);

    copy_n(self, k, self, 0, q - k);  /* copy remaining bits */
    return 0;
}

/* the following functions xyz_span, xyz_range operate on bitarray items:
     - xyz_span: contiguous bits - self[a:b] (step=1)
     - xyz_range: self[start:stop:step]      (step > 0 is required)
 */

/* invert bits self[a:b] in-place */
static void
invert_span(bitarrayobject *self, Py_ssize_t a, Py_ssize_t b)
{
    const Py_ssize_t n = b - a;  /* number of bits to invert */
    Py_ssize_t i;

    assert(0 <= a && a <= self->nbits);
    assert(0 <= b && b <= self->nbits);
    assert(self->readonly == 0);

    if (n >= 64) {
        const Py_ssize_t wa = (a + 63) / 64;  /* word-range(wa, wb) */
        const Py_ssize_t wb = b / 64;
        uint64_t *wbuff = WBUFF(self);

        invert_span(self, a, 64 * wa);
        for (i = wa; i < wb; i++)
            wbuff[i] = ~wbuff[i];
        invert_span(self, 64 * wb, b);
    }
    else if (n >= 8) {
        const Py_ssize_t ca = BYTES(a);       /* char-range(ca, cb) */
        const Py_ssize_t cb = b / 8;
        char *buff = self->ob_item;

        invert_span(self, a, 8 * ca);
        for (i = ca; i < cb; i++)
            buff[i] = ~buff[i];
        invert_span(self, 8 * cb, b);
    }
    else {
        for (i = a; i < b; i++)
            self->ob_item[i / 8] ^= BITMASK(self, i);
    }
}

/* invert bits self[start:stop:step] in-place */
static void
invert_range(bitarrayobject *self,
             Py_ssize_t start, Py_ssize_t stop, Py_ssize_t step)
{
    assert(step > 0);

    if (step == 1) {
        invert_span(self, start, stop);
    }
    else {
        const char *table = bitmask_table[IS_BE(self)];
        char *buff = self->ob_item;
        Py_ssize_t i;

        for (i = start; i < stop; i += step)
            buff[i >> 3] ^= table[i & 7];
    }
}

/* set bits self[a:b] to vi */
static void
set_span(bitarrayobject *self, Py_ssize_t a, Py_ssize_t b, int vi)
{
    assert(0 <= a && a <= self->nbits);
    assert(0 <= b && b <= self->nbits);
    assert(self->readonly == 0);

    if (b >= a + 8) {
        const Py_ssize_t ca = BYTES(a);  /* char-range(ca, cb) */
        const Py_ssize_t cb = b / 8;

        assert(a + 8 > 8 * ca && 8 * cb + 8 > b);

        set_span(self, a, 8 * ca, vi);
        memset(self->ob_item + ca, vi ? 0xff : 0x00, (size_t) (cb - ca));
        set_span(self, 8 * cb, b, vi);
    }
    else {
        while (a < b)
            setbit(self, a++, vi);
    }
}

/* Next x in range(start, sys.maxsize, step) - NXIR
   Return distance to next (larger or equal) element in
   range(start, maxsize, step), such that:

       (x + nxir(x, start, step)) in range(start, sys.maxsize, step)
   or
       (x + nxir(x, start, step) - start) % step == 0
*/
static inline Py_ssize_t
nxir(Py_ssize_t x, Py_ssize_t start, Py_ssize_t step)
{
    assert(x >= start && step > 0);
    return (step - (((x) - start) % step)) % step;
}

static int
set_range(bitarrayobject *self,
          Py_ssize_t start, Py_ssize_t stop, Py_ssize_t step, int vi);

/* Optimized version of set_range() for step >= 2 and large stop - start.
   See Python version of this function in: examples/set_range_opt.py
*/
static int
set_range_opt(bitarrayobject *self,
              Py_ssize_t start, Py_ssize_t stop, Py_ssize_t step, int vi)
{
    const Py_ssize_t ca = BYTES(start);  /* char-range(ca, cb) */
    const Py_ssize_t cb = stop / 8;
    const Py_ssize_t m = (cb - ca) * 8;  /* mask size in bits */
    bitarrayobject *mask;
    char *mbuff;
    char *buff = self->ob_item;
    Py_ssize_t i;

    assert(step >= 2 && m > 0);

    mask = newbitarrayobject(&Bitarray_Type, step, self->endian);
    if (mask == NULL)
        return -1;

    memset(mask->ob_item, vi ? 0x00 : 0xff, (size_t) Py_SIZE(mask));
    setbit(mask, nxir(8 * ca, start, step), vi);
    if (repeat(mask, (m - 1) / step + 1) < 0)
        goto error;
    assert(Py_SIZE(mask) >= m / 8);

    if (set_range(self, start, 8 * ca, step, vi) < 0)
        goto error;

    mbuff = mask->ob_item;
    if (vi) {
        for (i = ca; i < cb; i++)
            buff[i] |= *mbuff++;
    }
    else {
        for (i = ca; i < cb; i++)
            buff[i] &= *mbuff++;
    }
    if (set_range(self, 8 * cb + nxir(8 * cb, start, step),
                  stop, step, vi) < 0)
        goto error;

    Py_DECREF(mask);
    return 0;
 error:
    Py_DECREF(mask);
    return -1;
}

/* set bits self[start:stop:step] to vi */
static int
set_range(bitarrayobject *self,
          Py_ssize_t start, Py_ssize_t stop, Py_ssize_t step, int vi)
{
    assert(step > 0);

    if (step == 1) {
        set_span(self, start, stop, vi);
    }
    else {
        if (vi && stop - start > 64) {
            return set_range_opt(self, start, stop, step, vi);
        }
        else {
            const char *table = bitmask_table[IS_BE(self)];
            char *buff = self->ob_item;
            Py_ssize_t i;

            if (vi) {
                for (i = start; i < stop; i += step)
                    buff[i >> 3] |= table[i & 7];
            }
            else {
                for (i = start; i < stop; i += step)
                    buff[i >> 3] &= ~table[i & 7];
            }
        }
    }
    return 0;
}

/* return number of 1 bits in self[a:b] */
static Py_ssize_t
count_span(bitarrayobject *self, Py_ssize_t a, Py_ssize_t b)
{
    const Py_ssize_t n = b - a;
    Py_ssize_t cnt = 0;

    assert(0 <= a && a <= self->nbits);
    assert(0 <= b && b <= self->nbits);

    if (n >= 64) {
        Py_ssize_t p = BYTES(a), w;  /* first full byte  */
        p += to_aligned((void *) (self->ob_item + p));  /* align pointer */
        w = (b / 8 - p) / 8;         /* number of (full) words to count */

        assert(8 * p - a < 64 && b - (8 * (p + 8 * w)) < 64 && w >= 0);

        cnt += count_span(self, a, 8 * p);
        cnt += popcnt_words((uint64_t *) (self->ob_item + p), w);
        cnt += count_span(self, 8 * (p + 8 * w), b);
    }
    else if (n >= 8) {
        const Py_ssize_t ca = BYTES(a);   /* char-range(ca, cb) */
        const Py_ssize_t cb = b / 8, m = cb - ca;

        assert(8 * ca - a < 8 && b - 8 * cb < 8 && 0 <= m && m < 8);

        cnt += count_span(self, a, 8 * ca);
        if (m) {                /* starting at ca count in m bytes */
            uint64_t tmp = 0;
            /* copy bytes we want to count into tmp word */
            memcpy((char *) &tmp, self->ob_item + ca, (size_t) m);
            cnt += popcnt_64(tmp);
        }
        cnt += count_span(self, 8 * cb, b);
    }
    else {
        while (a < b)
            cnt += getbit(self, a++);
    }
    return cnt;
}

/* return number of 1 bits in self[start:stop:step] */
static Py_ssize_t
count_range(bitarrayobject *self,
            Py_ssize_t start, Py_ssize_t stop, Py_ssize_t step)
{
    assert(step > 0);

    if (step == 1) {
        return count_span(self, start, stop);
    }
    else {
        Py_ssize_t cnt = 0, i;

        for (i = start; i < stop; i += step)
            cnt += getbit(self, i);
        return cnt;
    }
}

/* return first (or rightmost in case right=1) occurrence
   of vi in self[a:b], -1 when not found */
static Py_ssize_t
find_bit(bitarrayobject *self, int vi, Py_ssize_t a, Py_ssize_t b, int right)
{
    const Py_ssize_t n = b - a;
    Py_ssize_t res, i;

    assert(0 <= a && a <= self->nbits);
    assert(0 <= b && b <= self->nbits);
    assert(0 <= vi && vi <= 1);
    if (n <= 0)
        return -1;

    /* When the search range is greater than 64 bits, we skip uint64 words.
       Note that we cannot check for n >= 64 here as the function could then
       go into an infinite recursive loop when a word is found. */
    if (n > 64) {
        const Py_ssize_t wa = (a + 63) / 64;  /* word-range(wa, wb) */
        const Py_ssize_t wb = b / 64;
        const uint64_t *wbuff = WBUFF(self);
        const uint64_t w = vi ? 0 : ~0;

        if (right) {
            if ((res = find_bit(self, vi, 64 * wb, b, 1)) >= 0)
                return res;

            for (i = wb - 1; i >= wa; i--) {  /* skip uint64 words */
                if (w ^ wbuff[i])
                    return find_bit(self, vi, 64 * i, 64 * i + 64, 1);
            }
            return find_bit(self, vi, a, 64 * wa, 1);
        }
        else {
            if ((res = find_bit(self, vi, a, 64 * wa, 0)) >= 0)
                return res;

            for (i = wa; i < wb; i++) {       /* skip uint64 words */
                if (w ^ wbuff[i])
                    return find_bit(self, vi, 64 * i, 64 * i + 64, 0);
            }
            return find_bit(self, vi, 64 * wb, b, 0);
        }
    }
    /* For the same reason as above, we cannot check for n >= 8 here. */
    if (n > 8) {
        const Py_ssize_t ca = BYTES(a);  /* char-range(ca, cb) */
        const Py_ssize_t cb = b / 8;
        const char *buff = self->ob_item;
        const char c = vi ? 0 : ~0;

        if (right) {
            if ((res = find_bit(self, vi, 8 * cb, b, 1)) >= 0)
                return res;

            for (i = cb - 1; i >= ca; i--) {  /* skip bytes */
                assert_byte_in_range(self, i);
                if (c ^ buff[i])
                    return find_bit(self, vi, 8 * i, 8 * i + 8, 1);
            }
            return find_bit(self, vi, a, 8 * ca, 1);
        }
        else {
            if ((res = find_bit(self, vi, a, 8 * ca, 0)) >= 0)
                return res;

            for (i = ca; i < cb; i++) {       /* skip bytes */
                assert_byte_in_range(self, i);
                if (c ^ buff[i])
                    return find_bit(self, vi, 8 * i, 8 * i + 8, 0);
            }
            return find_bit(self, vi, 8 * cb, b, 0);
        }
    }
    /* finally, search for the desired bit by stepping one-by-one */
    for (i = right ? b - 1 : a; a <= i && i < b; i += right ? -1 : 1)
        if (getbit(self, i) == vi)
            return i;

    return -1;
}

/* Given sub-bitarray, return:
   -1: on error (after setting exception)
 0, 1: value of integer sub or sub[0] if sub-bitarray has length 1
    2: when sub is bitarray of length 0, 2, 3, ...
 */
static int
value_sub(PyObject *sub)
{
    if (PyIndex_Check(sub)) {
        int vi;
        return conv_pybit(sub, &vi) ? vi : -1;
    }

    if (bitarray_Check(sub)) {
        bitarrayobject *s = (bitarrayobject *) sub;
        return (s->nbits == 1) ? getbit(s, 0) : 2;
    }

    PyErr_Format(PyExc_TypeError, "sub_bitarray must be bitarray or int, "
                 "not '%s'", Py_TYPE(sub)->tp_name);
    return -1;
}

/* Return first/rightmost occurrence of sub-bitarray (in self), such that
   sub is contained within self[start:stop], or -1 when sub is not found. */
static Py_ssize_t
find_sub(bitarrayobject *self, bitarrayobject *sub,
         Py_ssize_t start, Py_ssize_t stop, int right)
{
    const Py_ssize_t sbits = sub->nbits;
    const Py_ssize_t step = right ? -1 : 1;
    Py_ssize_t i, k;

    stop -= sbits - 1;
    i = right ? stop - 1 : start;

    while (start <= i && i < stop) {
        for (k = 0; k < sbits; k++)
            if (getbit(self, i + k) != getbit(sub, k))
                goto next;

        return i;
    next:
        i += step;
    }
    return -1;
}

/* Return first/rightmost occurrence of bit or sub-bitarray (depending
   on type of sub) contained within self[start:stop], or -1 when not found.
   On Error, set exception and return -2. */
static Py_ssize_t
find_obj(bitarrayobject *self, PyObject *sub,
         Py_ssize_t start, Py_ssize_t stop, int right)
{
    int vi;

    assert(0 <= start && start <= self->nbits);
    assert(0 <= stop && stop <= self->nbits);

    if ((vi = value_sub(sub)) < 0)
        return -2;

    if (vi < 2)
        return find_bit(self, vi, start, stop, right);

    assert(bitarray_Check(sub) && vi == 2);
    return find_sub(self, (bitarrayobject *) sub, start, stop, right);
}

/* return the number of non-overlapping occurrences of sub-bitarray within
   self[start:stop] */
static Py_ssize_t
count_sub(bitarrayobject *self, bitarrayobject *sub,
          Py_ssize_t start, Py_ssize_t stop)
{
    const Py_ssize_t sbits = sub->nbits;
    Py_ssize_t pos, cnt = 0;

    assert(0 <= start && start <= self->nbits);
    assert(0 <= stop && stop <= self->nbits);

    if (sbits == 0)
        return start <= stop ? stop - start + 1 : 0;

    while ((pos = find_sub(self, sub, start, stop, 0)) >= 0) {
        start = pos + sbits;
        cnt++;
    }
    return cnt;
}

/* set item i in self to given value */
static int
set_item(bitarrayobject *self, Py_ssize_t i, PyObject *value)
{
    int vi;

    if (!conv_pybit(value, &vi))
        return -1;

    setbit(self, i, vi);
    return 0;
}

static int
extend_bitarray(bitarrayobject *self, bitarrayobject *other)
{
    /* We have to store the sizes before we resize, and since
       other may be self, we also need to store other->nbits. */
    const Py_ssize_t self_nbits = self->nbits;
    const Py_ssize_t other_nbits = other->nbits;

    if (resize(self, self_nbits + other_nbits) < 0)
        return -1;

    copy_n(self, self_nbits, other, 0, other_nbits);
    return 0;
}

static int
extend_iter(bitarrayobject *self, PyObject *iter)
{
    const Py_ssize_t nbits = self->nbits;
    PyObject *item;

    assert(PyIter_Check(iter));
    while ((item = PyIter_Next(iter))) {
        if (resize(self, self->nbits + 1) < 0 ||
            set_item(self, self->nbits - 1, item) < 0)
        {
            Py_DECREF(item);
            /* ignore resize() return value as we fail anyhow */
            resize(self, nbits);
            return -1;
        }
        Py_DECREF(item);
    }
    if (PyErr_Occurred())
        return -1;

    return 0;
}

static int
extend_sequence(bitarrayobject *self, PyObject *sequence)
{
    const Py_ssize_t nbits = self->nbits;
    Py_ssize_t n, i;

    if ((n = PySequence_Size(sequence)) < 0)
        return -1;

    if (resize(self, nbits + n) < 0)
        return -1;

    for (i = 0; i < n; i++) {
        PyObject *item = PySequence_GetItem(sequence, i);
        if (item == NULL || set_item(self, nbits + i, item) < 0) {
            Py_XDECREF(item);
            resize(self, nbits);
            return -1;
        }
        Py_DECREF(item);
    }
    return 0;
}

static int
extend_unicode01(bitarrayobject *self, PyObject *unicode)
{
    const Py_ssize_t nbits = self->nbits;
    Py_ssize_t i = nbits;  /* current index in self */
    Py_ssize_t strsize, j;
    PyObject *bytes;
    char *str;
    int res = -1, vi = 0;

    assert(PyUnicode_Check(unicode));
    if ((bytes = PyUnicode_AsASCIIString(unicode)) == NULL)
        return -1;

    str = PyBytes_AS_STRING(bytes);
    strsize = PyBytes_GET_SIZE(bytes);
    if (resize(self, nbits + strsize) < 0)
        goto finish;

    for (j = 0; j < strsize; j++) {
        unsigned char c = str[j];
        switch (c) {
        case '0': vi = 0; break;
        case '1': vi = 1; break;
        case '_':
        case ' ':
        case '\n':
        case '\r':
        case '\t':
        case '\v':
            continue;
        default:
            PyErr_Format(PyExc_ValueError, "expected '0' or '1' "
                         "(or whitespace, or underscore), got '%c' (0x%02x)",
                         c, c);
            resize(self, nbits);  /* no bits added on error */
            goto finish;
        }
        setbit(self, i++, vi);
    }
    res = resize(self, i);  /* in case we ignored characters */
 finish:
    Py_DECREF(bytes);  /* drop bytes */
    return res;
}

static int
extend_dispatch(bitarrayobject *self, PyObject *obj)
{
    PyObject *iter;

    /* dispatch on type */
    if (bitarray_Check(obj))                              /* bitarray */
        return extend_bitarray(self, (bitarrayobject *) obj);

    if (PyUnicode_Check(obj))                       /* Unicode string */
        return extend_unicode01(self, obj);

    if (PySequence_Check(obj))                            /* sequence */
        return extend_sequence(self, obj);

    if (PyIter_Check(obj))                                    /* iter */
        return extend_iter(self, obj);

    /* finally, try to get the iterator of the object */
    if ((iter = PyObject_GetIter(obj))) {
        int res = extend_iter(self, iter);
        Py_DECREF(iter);
        return res;
    }

    PyErr_Format(PyExc_TypeError,
                 "'%s' object is not iterable", Py_TYPE(obj)->tp_name);
    return -1;
}

/**************************************************************************
                     Implementation of bitarray methods
 **************************************************************************/

/*
   All methods which modify the buffer need to raise an exception when the
   buffer is read-only.  This is necessary because the buffer may be imported
   from another object which has a read-only buffer.

   We decided to do this check at the top level here, by adding the
   RAISE_IF_READONLY macro to all methods which modify the buffer.
   We could have done it at the low level (in setbit(), etc.), however as
   many of these functions have no return value we decided to do it here.

   The situation is different from how resize() raises an exception when
   called on an imported buffer.  There, it is easy to raise the exception
   in resize() itself, as there only one function which resizes the buffer,
   and this function (resize()) needs to report failures anyway.
*/

/* raise when buffer is readonly */
#define RAISE_IF_READONLY(self, ret_value)                                  \
    if (((bitarrayobject *) self)->readonly) {                              \
        PyErr_SetString(PyExc_TypeError, "cannot modify read-only memory"); \
        return ret_value;                                                   \
    }

static PyObject *
bitarray_all(bitarrayobject *self)
{
    return PyBool_FromLong(find_bit(self, 0, 0, self->nbits, 0) == -1);
}

PyDoc_STRVAR(all_doc,
"all() -> bool\n\
\n\
Return True when all bits in bitarray are True.\n\
Note that `a.all()` is faster than `all(a)`.");


static PyObject *
bitarray_any(bitarrayobject *self)
{
    return PyBool_FromLong(find_bit(self, 1, 0, self->nbits, 0) >= 0);
}

PyDoc_STRVAR(any_doc,
"any() -> bool\n\
\n\
Return True when any bit in bitarray is True.\n\
Note that `a.any()` is faster than `any(a)`.");


static PyObject *
bitarray_append(bitarrayobject *self, PyObject *value)
{
    int vi;

    RAISE_IF_READONLY(self, NULL);

    if (!conv_pybit(value, &vi))
        return NULL;

    if (resize(self, self->nbits + 1) < 0)
        return NULL;
    setbit(self, self->nbits - 1, vi);
    Py_RETURN_NONE;
}

PyDoc_STRVAR(append_doc,
"append(item, /)\n\
\n\
Append `item` to the end of the bitarray.");


static PyObject *
bitarray_bytereverse(bitarrayobject *self, PyObject *args)
{
    const Py_ssize_t nbytes = Py_SIZE(self);
    Py_ssize_t start = 0, stop = nbytes;

    RAISE_IF_READONLY(self, NULL);
    if (!PyArg_ParseTuple(args, "|nn:bytereverse", &start, &stop))
        return NULL;

    if (start < 0)
        start += nbytes;
    if (stop < 0)
        stop += nbytes;

    if (start < 0 || start > nbytes || stop < 0 || stop > nbytes) {
        PyErr_SetString(PyExc_IndexError, "byte index out of range");
        return NULL;
    }
    if (stop > start)
        bytereverse(self->ob_item + start, stop - start);
    Py_RETURN_NONE;
}

PyDoc_STRVAR(bytereverse_doc,
"bytereverse(start=0, stop=<end of buffer>, /)\n\
\n\
For each byte in byte-range(start, stop) reverse bits in-place.\n\
The start and stop indices are given in terms of bytes (not bits).\n\
Also note that this method only changes the buffer; it does not change the\n\
bit-endianness of the bitarray object.  Pad bits are left unchanged such\n\
that two consecutive calls will always leave the bitarray unchanged.");


static PyObject *
bitarray_buffer_info(bitarrayobject *self)
{
    PyObject *res, *ptr;

    ptr = PyLong_FromVoidPtr((void *) self->ob_item);
    if (ptr == NULL)
        return NULL;

    res = Py_BuildValue("Onsnniii",
                        ptr,
                        Py_SIZE(self),
                        ENDIAN_STR(self->endian),
                        PADBITS(self),
                        self->allocated,
                        self->readonly,
                        self->buffer ? 1 : 0,
                        self->ob_exports);
    Py_DECREF(ptr);
    return res;
}

PyDoc_STRVAR(buffer_info_doc,
"buffer_info() -> tuple\n\
\n\
Return a tuple containing:\n\
\n\
0. memory address of buffer\n\
1. buffer size (in bytes)\n\
2. bit-endianness as a Unicode string\n\
3. number of pad bits\n\
4. allocated memory for the buffer (in bytes)\n\
5. memory is read-only\n\
6. buffer is imported\n\
7. number of buffer exports");


static PyObject *
bitarray_clear(bitarrayobject *self)
{
    RAISE_IF_READONLY(self, NULL);
    if (resize(self, 0) < 0)
        return NULL;
    Py_RETURN_NONE;
}

PyDoc_STRVAR(clear_doc,
"clear()\n\
\n\
Remove all items from the bitarray.");


/* Set readonly member to 1 if self is an instance of frozenbitarray.
   Return PyObject of self.  On error, set exception and return NULL. */
static PyObject *
freeze_if_frozen(bitarrayobject *self)
{
    static PyObject *frozen = NULL;  /* frozenbitarray class object */
    int is_frozen;

    assert(self->ob_exports == 0 && self->buffer == NULL);
    if (frozen == NULL) {
        PyObject *bitarray_module;

        if ((bitarray_module = PyImport_ImportModule("bitarray")) == NULL)
            return NULL;
        frozen = PyObject_GetAttrString(bitarray_module, "frozenbitarray");
        Py_DECREF(bitarray_module);
        if (frozen == NULL)
            return NULL;
    }
    if ((is_frozen = PyObject_IsInstance((PyObject *) self, frozen)) < 0)
        return NULL;

    if (is_frozen) {
        set_padbits(self);
        self->readonly = 1;
    }
    return (PyObject *) self;
}


static PyObject *
bitarray_copy(bitarrayobject *self)
{
    bitarrayobject *res;

    if ((res = bitarray_cp(self)) == NULL)
        return NULL;

    return freeze_if_frozen(res);
}

PyDoc_STRVAR(copy_doc,
"copy() -> bitarray\n\
\n\
Return a copy of the bitarray.");


static PyObject *
bitarray_count(bitarrayobject *self, PyObject *args)
{
    PyObject *sub = Py_None;
    Py_ssize_t start = 0, stop = PY_SSIZE_T_MAX, step = 1, slicelength, cnt;
    int vi;

    if (!PyArg_ParseTuple(args, "|Onnn:count",
                          &sub , &start, &stop, &step))
        return NULL;

    vi = (sub == Py_None) ? 1 : value_sub(sub);
    if (vi < 0)
        return NULL;

    if (step == 0) {
        PyErr_SetString(PyExc_ValueError, "step cannot be zero");
        return NULL;
    }
    if (step > 0 && start > self->nbits)
        return PyLong_FromSsize_t(0);

    slicelength = PySlice_AdjustIndices(self->nbits, &start, &stop, step);

    if (vi < 2) {                            /* value count */
        adjust_step_positive(slicelength, &start, &stop, &step);
        cnt = count_range(self, start, stop, step);
        return PyLong_FromSsize_t(vi ? cnt : slicelength - cnt);
    }

    assert(bitarray_Check(sub) && vi == 2);  /* sub-bitarray count */
    if (step != 1) {
        PyErr_SetString(PyExc_ValueError,
                        "step must be 1 for sub-bitarray count");
        return NULL;
    }
    cnt = count_sub(self, (bitarrayobject *) sub, start, stop);
    return PyLong_FromSsize_t(cnt);
}

PyDoc_STRVAR(count_doc,
"count(value=1, start=0, stop=<end>, step=1, /) -> int\n\
\n\
Number of occurrences of `value` bitarray within `[start:stop:step]`.\n\
Optional arguments `start`, `stop` and `step` are interpreted in\n\
slice notation, meaning `a.count(value, start, stop, step)` equals\n\
`a[start:stop:step].count(value)`.\n\
The `value` may also be a sub-bitarray.  In this case non-overlapping\n\
occurrences are counted within `[start:stop]` (`step` must be 1).");


static PyObject *
bitarray_extend(bitarrayobject *self, PyObject *obj)
{
    RAISE_IF_READONLY(self, NULL);
    if (extend_dispatch(self, obj) < 0)
        return NULL;
    Py_RETURN_NONE;
}

PyDoc_STRVAR(extend_doc,
"extend(iterable, /)\n\
\n\
Append items from to the end of the bitarray.\n\
If `iterable` is a Unicode string, each `0` and `1` are appended as\n\
bits (ignoring whitespace and underscore).");


static PyObject *
bitarray_fill(bitarrayobject *self)
{
    const Py_ssize_t p = PADBITS(self);  /* number of pad bits */

    RAISE_IF_READONLY(self, NULL);
    set_padbits(self);
    /* there is no reason to call resize() - .fill() will not raise
       BufferError when buffer is imported or exported */
    self->nbits += p;

    return PyLong_FromSsize_t(p);
}

PyDoc_STRVAR(fill_doc,
"fill() -> int\n\
\n\
Add zeros to the end of the bitarray, such that the length will be\n\
a multiple of 8, and return the number of bits added [0..7].");


static PyObject *
bitarray_find(bitarrayobject *self, PyObject *args, PyObject *kwds)
{
    static char *kwlist[] = {"", "", "", "right", NULL};
    Py_ssize_t start = 0, stop = PY_SSIZE_T_MAX, pos;
    int right = 0;
    PyObject *sub;

    if (!PyArg_ParseTupleAndKeywords(args, kwds, "O|nni", kwlist,
                                     &sub, &start, &stop, &right))
        return NULL;

    if (start > self->nbits)
        /* cannot find anything (including empty sub-bitarray) */
        return PyLong_FromSsize_t(-1);

    PySlice_AdjustIndices(self->nbits, &start, &stop, 1);

    pos = find_obj(self, sub, start, stop, right);
    if (pos == -2)
        return NULL;

    return PyLong_FromSsize_t(pos);
}

PyDoc_STRVAR(find_doc,
"find(sub_bitarray, start=0, stop=<end>, /, right=False) -> int\n\
\n\
Return lowest (or rightmost when `right=True`) index where sub_bitarray\n\
is found, such that sub_bitarray is contained within `[start:stop]`.\n\
Return -1 when sub_bitarray is not found.");


static PyObject *
bitarray_index(bitarrayobject *self, PyObject *args, PyObject *kwds)
{
    PyObject *result;

    result = bitarray_find(self, args, kwds);
    if (result == NULL)
        return NULL;

    assert(PyLong_Check(result));
    if (PyLong_AsSsize_t(result) < 0) {
        Py_DECREF(result);
        return PyErr_Format(PyExc_ValueError, "%A not in bitarray",
                            PyTuple_GET_ITEM(args, 0));
    }
    return result;
}

PyDoc_STRVAR(index_doc,
"index(sub_bitarray, start=0, stop=<end>, /, right=False) -> int\n\
\n\
Return lowest (or rightmost when `right=True`) index where sub_bitarray\n\
is found, such that sub_bitarray is contained within `[start:stop]`.\n\
Raises `ValueError` when the sub_bitarray is not present.");


static PyObject *
bitarray_insert(bitarrayobject *self, PyObject *args)
{
    Py_ssize_t n = self->nbits, i;
    int vi;

    RAISE_IF_READONLY(self, NULL);
    if (!PyArg_ParseTuple(args, "nO&:insert", &i, conv_pybit, &vi))
        return NULL;

    if (i < 0) {
        i += n;
        if (i < 0)
            i = 0;
    }
    if (i > n)
        i = n;

    if (insert_n(self, i, 1) < 0)
        return NULL;
    setbit(self, i, vi);
    Py_RETURN_NONE;
}

PyDoc_STRVAR(insert_doc,
"insert(index, value, /)\n\
\n\
Insert `value` into bitarray before `index`.");


static PyObject *
bitarray_invert(bitarrayobject *self, PyObject *args)
{
    PyObject *arg = Py_None;

    RAISE_IF_READONLY(self, NULL);
    if (!PyArg_ParseTuple(args, "|O:invert", &arg))
        return NULL;

    if (PyIndex_Check(arg)) {
        Py_ssize_t i;

        i = PyNumber_AsSsize_t(arg, NULL);
        if (i == -1 && PyErr_Occurred())
            return NULL;

        if (i < 0)
            i += self->nbits;
        if (i < 0 || i >= self->nbits) {
            PyErr_SetString(PyExc_IndexError, "index out of range");
            return NULL;
        }
        self->ob_item[i / 8] ^= BITMASK(self, i);
        Py_RETURN_NONE;
    }
    if (PySlice_Check(arg)) {
        Py_ssize_t start, stop, step, slicelength;

        if (PySlice_GetIndicesEx(arg, self->nbits,
                                 &start, &stop, &step, &slicelength) < 0)
            return NULL;
        adjust_step_positive(slicelength, &start, &stop, &step);
        invert_range(self, start, stop, step);
        Py_RETURN_NONE;
    }
    if (arg == Py_None) {
        invert_span(self, 0, self->nbits);
        Py_RETURN_NONE;
    }

    return PyErr_Format(PyExc_TypeError, "index expect, not '%s' object",
                        Py_TYPE(arg)->tp_name);
}

PyDoc_STRVAR(invert_doc,
"invert(index=<all bits>, /)\n\
\n\
Invert all bits in bitarray (in-place).\n\
When the optional `index` is given, only invert the single bit at index.");


static PyObject *
bitarray_reduce(bitarrayobject *self)
{
    static PyObject *reconstructor = NULL;
    PyObject *dict, *bytes, *result;

    if (reconstructor == NULL) {
        PyObject *bitarray_module;

        if ((bitarray_module = PyImport_ImportModule("bitarray")) == NULL)
            return NULL;
        reconstructor = PyObject_GetAttrString(bitarray_module,
                                               "_bitarray_reconstructor");
        Py_DECREF(bitarray_module);
        if (reconstructor == NULL)
            return NULL;
    }

    dict = PyObject_GetAttrString((PyObject *) self, "__dict__");
    if (dict == NULL) {
        PyErr_Clear();
        dict = Py_None;
        Py_INCREF(dict);
    }

    set_padbits(self);
    bytes = PyBytes_FromStringAndSize(self->ob_item, Py_SIZE(self));
    if (bytes == NULL) {
        Py_DECREF(dict);
        return NULL;
    }

    result = Py_BuildValue("O(OOsii)O", reconstructor, Py_TYPE(self), bytes,
                           ENDIAN_STR(self->endian), (int) PADBITS(self),
                           self->readonly, dict);
    Py_DECREF(dict);
    Py_DECREF(bytes);
    return result;
}

PyDoc_STRVAR(reduce_doc, "Internal. Used for pickling support.");


static PyObject *
bitarray_repr(bitarrayobject *self)
{
    PyObject *result;
    size_t nbits = self->nbits, strsize, i;
    char *str;

    if (nbits == 0)
        return PyUnicode_FromString("bitarray()");

    strsize = nbits + 12;  /* 12 is the length of "bitarray('')" */
    if (strsize > PY_SSIZE_T_MAX) {
        PyErr_SetString(PyExc_OverflowError,
                        "bitarray too large to represent");
        return NULL;
    }

    str = (char *) PyMem_Malloc(strsize);
    if (str == NULL)
        return PyErr_NoMemory();

    strcpy(str, "bitarray('");  /* has length 10 */
    for (i = 0; i < nbits; i++)
        str[i + 10] = getbit(self, i) + '0';
    str[strsize - 2] = '\'';
    str[strsize - 1] = ')';     /* no terminating '\0' */

    result = PyUnicode_FromStringAndSize(str, strsize);
    PyMem_Free((void *) str);
    return result;
}


static PyObject *
bitarray_reverse(bitarrayobject *self)
{
    const Py_ssize_t p = PADBITS(self);  /* number of pad bits */
    char *buff = self->ob_item;

    RAISE_IF_READONLY(self, NULL);

    /* Increase self->nbits to full buffer size.  The p pad bits will
       later be the leading p bits.  To remove those p leading bits, we
       must have p extra bits at the end of the bitarray. */
    self->nbits += p;

    /* reverse order of bytes */
    swap_bytes(buff, Py_SIZE(self));

    /* reverse order of bits within each byte */
    bytereverse(self->ob_item, Py_SIZE(self));

    /* Remove the p pad bits at the end of the original bitarray that
       are now the leading p bits.
       The reason why we don't just call delete_n(self, 0, p) here is that
       it calls resize(), and we want to allow reversing an imported
       writable buffer. */
    copy_n(self, 0, self, p, self->nbits - p);
    self->nbits -= p;

    Py_RETURN_NONE;
}

PyDoc_STRVAR(reverse_doc,
"reverse()\n\
\n\
Reverse all bits in bitarray (in-place).");


static PyObject *
bitarray_setall(bitarrayobject *self, PyObject *value)
{
    int vi;

    RAISE_IF_READONLY(self, NULL);
    if (!conv_pybit(value, &vi))
        return NULL;

    if (self->ob_item)
        memset(self->ob_item, vi ? 0xff : 0x00, (size_t) Py_SIZE(self));

    Py_RETURN_NONE;
}

PyDoc_STRVAR(setall_doc,
"setall(value, /)\n\
\n\
Set all elements in bitarray to `value`.\n\
Note that `a.setall(value)` is equivalent to `a[:] = value`.");


static PyObject *
bitarray_sort(bitarrayobject *self, PyObject *args, PyObject *kwds)
{
    static char *kwlist[] = {"reverse", NULL};
    Py_ssize_t nbits = self->nbits, cnt1;
    int reverse = 0;

    RAISE_IF_READONLY(self, NULL);
    if (!PyArg_ParseTupleAndKeywords(args, kwds, "|i:sort", kwlist, &reverse))
        return NULL;

    cnt1 = count_span(self, 0, nbits);
    if (reverse) {
        set_span(self, 0, cnt1, 1);
        set_span(self, cnt1, nbits, 0);
    }
    else {
        Py_ssize_t cnt0 = nbits - cnt1;
        set_span(self, 0, cnt0, 0);
        set_span(self, cnt0, nbits, 1);
    }
    Py_RETURN_NONE;
}

PyDoc_STRVAR(sort_doc,
"sort(reverse=False)\n\
\n\
Sort all bits in bitarray (in-place).");


static PyObject *
bitarray_tolist(bitarrayobject *self)
{
    PyObject *list;
    Py_ssize_t i;

    list = PyList_New(self->nbits);
    if (list == NULL)
        return NULL;

    for (i = 0; i < self->nbits; i++) {
        PyObject *item = PyLong_FromLong(getbit(self, i));
        if (item == NULL) {
            Py_DECREF(list);
            return NULL;
        }
        PyList_SET_ITEM(list, i, item);
    }
    return list;
}

PyDoc_STRVAR(tolist_doc,
"tolist() -> list\n\
\n\
Return bitarray as list of integers.\n\
`a.tolist()` equals `list(a)`.");


static PyObject *
bitarray_frombytes(bitarrayobject *self, PyObject *buffer)
{
    const Py_ssize_t n = Py_SIZE(self);  /* nbytes before extending */
    const Py_ssize_t p = PADBITS(self);  /* number of pad bits */
    Py_buffer view;

    RAISE_IF_READONLY(self, NULL);
    if (PyObject_GetBuffer(buffer, &view, PyBUF_SIMPLE) < 0)
        return NULL;

    /* resize to accommodate new bytes */
    if (resize(self, 8 * (n + view.len)) < 0)
        goto error;

    assert(Py_SIZE(self) == n + view.len);
    memcpy(self->ob_item + n, (char *) view.buf, (size_t) view.len);

    /* remove pad bits staring at previous bit length (8 * n - p) */
    if (delete_n(self, 8 * n - p, p) < 0)
        goto error;

    PyBuffer_Release(&view);
    Py_RETURN_NONE;
 error:
    PyBuffer_Release(&view);
    return NULL;
}

PyDoc_STRVAR(frombytes_doc,
"frombytes(bytes, /)\n\
\n\
Extend bitarray with raw bytes from a bytes-like object.\n\
Each added byte will add eight bits to the bitarray.");


static PyObject *
bitarray_tobytes(bitarrayobject *self)
{
    set_padbits(self);
    return PyBytes_FromStringAndSize(self->ob_item, Py_SIZE(self));
}

PyDoc_STRVAR(tobytes_doc,
"tobytes() -> bytes\n\
\n\
Return the bitarray buffer in bytes (pad bits are set to zero).");


static PyObject *
bitarray_fromfile(bitarrayobject *self, PyObject *args)
{
    PyObject *bytes, *f;
    Py_ssize_t nread = 0, nbytes = -1;

    RAISE_IF_READONLY(self, NULL);
    if (!PyArg_ParseTuple(args, "O|n:fromfile", &f, &nbytes))
        return NULL;

    if (nbytes < 0)  /* read till EOF */
        nbytes = PY_SSIZE_T_MAX;

    while (nread < nbytes) {
        PyObject *ret;   /* return object from bitarray_frombytes() */
        Py_ssize_t nblock = Py_MIN(nbytes - nread, BLOCKSIZE);
        int not_enough_bytes;

        bytes = PyObject_CallMethod(f, "read", "n", nblock);
        if (bytes == NULL)
            return NULL;
        if (!PyBytes_Check(bytes)) {
            Py_DECREF(bytes);
            PyErr_SetString(PyExc_TypeError, "read() didn't return bytes");
            return NULL;
        }
        not_enough_bytes = PyBytes_GET_SIZE(bytes) < nblock;
        nread += PyBytes_GET_SIZE(bytes);
        assert(nread >= 0 && nread <= nbytes);

        ret = bitarray_frombytes(self, bytes);
        Py_DECREF(bytes);
        if (ret == NULL)
            return NULL;
        Py_DECREF(ret);  /* drop bitarray_frombytes() result (None) */

        if (not_enough_bytes) {
            if (nbytes == PY_SSIZE_T_MAX)  /* read till EOF */
                break;
            PyErr_SetString(PyExc_EOFError, "not enough bytes to read");
            return NULL;
        }
    }
    Py_RETURN_NONE;
}

PyDoc_STRVAR(fromfile_doc,
"fromfile(f, n=-1, /)\n\
\n\
Extend bitarray with up to `n` bytes read from file object `f` (or any\n\
other binary stream what supports a `.read()` method, e.g. `io.BytesIO`).\n\
Each read byte will add eight bits to the bitarray.  When `n` is omitted or\n\
negative, all bytes until EOF is reached.  When `n` is non-negative but\n\
exceeds the data available, `EOFError` is raised (but the available data\n\
is still read and appended).");


static PyObject *
bitarray_tofile(bitarrayobject *self, PyObject *f)
{
    const Py_ssize_t nbytes = Py_SIZE(self);
    Py_ssize_t offset;

    set_padbits(self);
    for (offset = 0; offset < nbytes; offset += BLOCKSIZE) {
        PyObject *ret;          /* return object from write call */
        Py_ssize_t size = Py_MIN(nbytes - offset, BLOCKSIZE);

        assert(size >= 0 && offset + size <= nbytes);
        /* basically: f.write(memoryview(self)[offset:offset + size] */
        ret = PyObject_CallMethod(f, "write", "y#",
                                  self->ob_item + offset, size);
        if (ret == NULL)
            return NULL;
        Py_DECREF(ret);  /* drop write result */
    }
    Py_RETURN_NONE;
}

PyDoc_STRVAR(tofile_doc,
"tofile(f, /)\n\
\n\
Write byte representation of bitarray to file object f.");


static PyObject *
bitarray_to01(bitarrayobject *self, PyObject *args, PyObject *kwds)
{
    static char *kwlist[] = {"group", "sep", NULL};
    size_t strsize = self->nbits, j, nsep;
    Py_ssize_t group = 0, i;
    PyObject *result;
    char *sep = " ", *str;

    if (!PyArg_ParseTupleAndKeywords(args, kwds, "|ns:to01", kwlist,
                                     &group, &sep))
        return NULL;

    if (group < 0)
        return PyErr_Format(PyExc_ValueError, "non-negative integer "
                            "expected, got: %zd", group);

    nsep = (group && strsize) ? strlen(sep) : 0;  /* 0 means no grouping */
    if (nsep)
        strsize += nsep * ((strsize - 1) / group);

    if (strsize > PY_SSIZE_T_MAX) {
        PyErr_SetString(PyExc_OverflowError,
                        "bitarray too large to convert to 'str'");
        return NULL;
    }

    if ((str = (char *) PyMem_Malloc(strsize)) == NULL)
        return PyErr_NoMemory();

    for (i = j = 0; i < self->nbits; i++) {
        if (nsep && i && i % group == 0) {
            memcpy(str + j, sep, nsep);
            j += nsep;
        }
        str[j++] = getbit(self, i) + '0';
    }
    assert(j == strsize);

    result = PyUnicode_FromStringAndSize(str, strsize);
    PyMem_Free((void *) str);
    return result;
}

PyDoc_STRVAR(to01_doc,
"to01(group=0, sep=' ') -> str\n\
\n\
Return bitarray as Unicode string of '0's and '1's.\n\
The bits are grouped into `group` bits (default is no grouping).\n\
When grouped, the string `sep` is inserted between groups\n\
of `group` characters, default is a space.");


static PyObject *
bitarray_unpack(bitarrayobject *self, PyObject *args, PyObject *kwds)
{
    static char *kwlist[] = {"zero", "one", NULL};
    PyObject *res;
    char zero = 0x00, one = 0x01, *str;
    Py_ssize_t i;

    if (!PyArg_ParseTupleAndKeywords(args, kwds, "|cc:unpack", kwlist,
                                     &zero, &one))
        return NULL;

    res = PyBytes_FromStringAndSize(NULL, self->nbits);
    if (res == NULL)
        return NULL;

    str = PyBytes_AsString(res);
    for (i = 0; i < self->nbits; i++)
        str[i] = getbit(self, i) ? one : zero;
    return res;
}

PyDoc_STRVAR(unpack_doc,
"unpack(zero=b'\\x00', one=b'\\x01') -> bytes\n\
\n\
Return bytes that contain one byte for each bit in the bitarray,\n\
using specified mapping.");


static PyObject *
bitarray_pack(bitarrayobject *self, PyObject *buffer)
{
    const Py_ssize_t nbits = self->nbits;
    Py_buffer view;
    Py_ssize_t i;

    RAISE_IF_READONLY(self, NULL);
    if (PyObject_GetBuffer(buffer, &view, PyBUF_SIMPLE) < 0)
        return NULL;

    if (resize(self, nbits + view.len) < 0) {
        PyBuffer_Release(&view);
        return NULL;
    }
    for (i = 0; i < view.len; i++)
        setbit(self, nbits + i, ((char *) view.buf)[i]);

    PyBuffer_Release(&view);
    Py_RETURN_NONE;
}

PyDoc_STRVAR(pack_doc,
"pack(bytes, /)\n\
\n\
Extend bitarray from a bytes-like object, where each byte corresponds\n\
to a single bit.  The byte `b'\\x00'` maps to bit 0 and all other bytes\n\
map to bit 1.");


static PyObject *
bitarray_pop(bitarrayobject *self, PyObject *args)
{
    Py_ssize_t n = self->nbits, i = -1;
    long vi;

    RAISE_IF_READONLY(self, NULL);
    if (!PyArg_ParseTuple(args, "|n:pop", &i))
        return NULL;

    if (n == 0) {
        /* special case -- most common failure cause */
        PyErr_SetString(PyExc_IndexError, "pop from empty bitarray");
        return NULL;
    }
    if (i < 0)
        i += n;

    if (i < 0 || i >= n) {
        PyErr_SetString(PyExc_IndexError, "pop index out of range");
        return NULL;
    }
    vi = getbit(self, i);
    if (delete_n(self, i, 1) < 0)
        return NULL;

    return PyLong_FromLong(vi);
}

PyDoc_STRVAR(pop_doc,
"pop(index=-1, /) -> item\n\
\n\
Remove and return item at `index` (default last).\n\
Raises `IndexError` if index is out of range.");


static PyObject *
bitarray_remove(bitarrayobject *self, PyObject *value)
{
    Py_ssize_t i;
    int vi;

    RAISE_IF_READONLY(self, NULL);
    if (!conv_pybit(value, &vi))
        return NULL;

    i = find_bit(self, vi, 0, self->nbits, 0);
    if (i < 0)
        return PyErr_Format(PyExc_ValueError, "%d not in bitarray", vi);

    if (delete_n(self, i, 1) < 0)
        return NULL;

    Py_RETURN_NONE;
}

PyDoc_STRVAR(remove_doc,
"remove(value, /)\n\
\n\
Remove the first occurrence of `value`.\n\
Raises `ValueError` if value is not present.");


static PyObject *
bitarray_sizeof(bitarrayobject *self)
{
    Py_ssize_t res;

    res = sizeof(bitarrayobject) + self->allocated;
    if (self->buffer)
        res += sizeof(Py_buffer);
    return PyLong_FromSsize_t(res);
}

PyDoc_STRVAR(sizeof_doc, "Return size of bitarray object in bytes.");


/* private method - called only when frozenbitarray is initialized to
   disallow memoryviews to change the buffer */
static PyObject *
bitarray_freeze(bitarrayobject *self)
{
    if (self->buffer) {
        assert(self->buffer->readonly == self->readonly);
        if (self->readonly == 0) {
            PyErr_SetString(PyExc_TypeError, "cannot import writable "
                            "buffer into frozenbitarray");
            return NULL;
        }
    }
    set_padbits(self);
    self->readonly = 1;
    Py_RETURN_NONE;
}

/* -------- bitarray methods exposed in debug mode for testing ---------- */

#ifndef NDEBUG

static PyObject *
bitarray_shift_r8(bitarrayobject *self, PyObject *args)
{
    Py_ssize_t a, b;
    int n;

    if (!PyArg_ParseTuple(args, "nni", &a, &b, &n))
        return NULL;

    shift_r8(self, a, b, n);
    Py_RETURN_NONE;
}

static PyObject *
bitarray_copy_n(bitarrayobject *self, PyObject *args)
{
    PyObject *other;
    Py_ssize_t a, b, n;

    if (!PyArg_ParseTuple(args, "nO!nn", &a, &Bitarray_Type, &other, &b, &n))
        return NULL;

    copy_n(self, a, (bitarrayobject *) other, b, n);
    Py_RETURN_NONE;
}

static PyObject *
bitarray_overlap(bitarrayobject *self, PyObject *other)
{
    if (!bitarray_Check(other)) {
        PyErr_SetString(PyExc_TypeError, "bitarray expected");
        return NULL;
    }
    return PyBool_FromLong(buffers_overlap(self, (bitarrayobject *) other));
}

static PyObject *
module_nxir(PyObject *module, PyObject *args)
{
    Py_ssize_t x, start, step;

    if (!PyArg_ParseTuple(args, "nnn", &x, &start, &step))
        return NULL;

    return PyLong_FromSsize_t(nxir(x, start, step));
}


#endif  /* NDEBUG */

/* ---------------------- bitarray getset members ---------------------- */

static PyObject *
bitarray_get_endian(bitarrayobject *self, void *Py_UNUSED(ignored))
{
    return PyUnicode_FromString(ENDIAN_STR(self->endian));
}

static PyObject *
bitarray_get_nbytes(bitarrayobject *self, void *Py_UNUSED(ignored))
{
    return PyLong_FromSsize_t(Py_SIZE(self));
}

static PyObject *
bitarray_get_padbits(bitarrayobject *self, void *Py_UNUSED(ignored))
{
    return PyLong_FromSsize_t(PADBITS(self));
}

static PyObject *
bitarray_get_readonly(bitarrayobject *self, void *Py_UNUSED(ignored))
{
    return PyBool_FromLong(self->readonly);
}

static PyGetSetDef bitarray_getsets [] = {
    {"endian", (getter) bitarray_get_endian, NULL,
     PyDoc_STR("bit-endianness as Unicode string")},
    {"nbytes", (getter) bitarray_get_nbytes, NULL,
     PyDoc_STR("buffer size in bytes")},
    {"padbits", (getter) bitarray_get_padbits, NULL,
     PyDoc_STR("number of pad bits")},
    {"readonly", (getter) bitarray_get_readonly, NULL,
     PyDoc_STR("bool indicating whether buffer is read-only")},
    {NULL, NULL, NULL, NULL}
};

/* ----------------------- bitarray_as_sequence ------------------------ */

static Py_ssize_t
bitarray_len(bitarrayobject *self)
{
    return self->nbits;
}

static PyObject *
bitarray_concat(bitarrayobject *self, PyObject *other)
{
    bitarrayobject *res;

    if ((res = bitarray_cp(self)) == NULL)
        return NULL;

    if (extend_dispatch(res, other) < 0) {
        Py_DECREF(res);
        return NULL;
    }
    return freeze_if_frozen(res);
}

static PyObject *
bitarray_repeat(bitarrayobject *self, Py_ssize_t n)
{
    bitarrayobject *res;

    if ((res = bitarray_cp(self)) == NULL)
        return NULL;

    if (repeat(res, n) < 0) {
        Py_DECREF(res);
        return NULL;
    }
    return freeze_if_frozen(res);
}

static PyObject *
bitarray_item(bitarrayobject *self, Py_ssize_t i)
{
    if (i < 0 || i >= self->nbits) {
        PyErr_SetString(PyExc_IndexError, "bitarray index out of range");
        return NULL;
    }
    return PyLong_FromLong(getbit(self, i));
}

static int
bitarray_ass_item(bitarrayobject *self, Py_ssize_t i, PyObject *value)
{
    RAISE_IF_READONLY(self, -1);

    if (i < 0 || i >= self->nbits) {
        PyErr_SetString(PyExc_IndexError,
                        "bitarray assignment index out of range");
        return -1;
    }
    if (value == NULL)
        return delete_n(self, i, 1);
    else
        return set_item(self, i, value);
}

/* return 1 if value (which can be an int or bitarray) is in self,
   0 otherwise, and -1 on error */
static int
bitarray_contains(bitarrayobject *self, PyObject *value)
{
    Py_ssize_t pos;

    pos = find_obj(self, value, 0, self->nbits, 0);
    if (pos == -2)
        return -1;

    return pos >= 0;
}

static PyObject *
bitarray_inplace_concat(bitarrayobject *self, PyObject *other)
{
    RAISE_IF_READONLY(self, NULL);
    if (extend_dispatch(self, other) < 0)
        return NULL;
    Py_INCREF(self);
    return (PyObject *) self;
}

static PyObject *
bitarray_inplace_repeat(bitarrayobject *self, Py_ssize_t n)
{
    RAISE_IF_READONLY(self, NULL);
    if (repeat(self, n) < 0)
        return NULL;
    Py_INCREF(self);
    return (PyObject *) self;
}

static PySequenceMethods bitarray_as_sequence = {
    (lenfunc) bitarray_len,                     /* sq_length */
    (binaryfunc) bitarray_concat,               /* sq_concat */
    (ssizeargfunc) bitarray_repeat,             /* sq_repeat */
    (ssizeargfunc) bitarray_item,               /* sq_item */
    0,                                          /* sq_slice */
    (ssizeobjargproc) bitarray_ass_item,        /* sq_ass_item */
    0,                                          /* sq_ass_slice */
    (objobjproc) bitarray_contains,             /* sq_contains */
    (binaryfunc) bitarray_inplace_concat,       /* sq_inplace_concat */
    (ssizeargfunc) bitarray_inplace_repeat,     /* sq_inplace_repeat */
};

/* ----------------------- bitarray_as_mapping ------------------------- */

/* return new bitarray with item in self, specified by slice */
static PyObject *
getslice(bitarrayobject *self, PyObject *slice)
{
    Py_ssize_t start, stop, step, slicelength;
    bitarrayobject *res;

    assert(PySlice_Check(slice));
    if (PySlice_GetIndicesEx(slice, self->nbits,
                             &start, &stop, &step, &slicelength) < 0)
        return NULL;

    res = newbitarrayobject(Py_TYPE(self), slicelength, self->endian);
    if (res == NULL)
        return NULL;

    if (step == 1) {
        copy_n(res, 0, self, start, slicelength);
    }
    else {
        Py_ssize_t i, j;

        for (i = 0, j = start; i < slicelength; i++, j += step)
            setbit(res, i, getbit(self, j));
    }
    return freeze_if_frozen(res);
}

static int
ensure_mask_size(bitarrayobject *self, bitarrayobject *mask)
{
    if (self->nbits != mask->nbits) {
        PyErr_Format(PyExc_IndexError, "bitarray length is %zd, but "
                     "mask has length %zd", self->nbits, mask->nbits);
        return -1;
    }
    return 0;
}

/* return a new bitarray with items from 'self' masked by bitarray 'mask' */
static PyObject *
getmask(bitarrayobject *self, bitarrayobject *mask)
{
    bitarrayobject *res;
    Py_ssize_t i, j, n;

    if (ensure_mask_size(self, mask) < 0)
        return NULL;

    n = count_span(mask, 0, mask->nbits);
    res = newbitarrayobject(Py_TYPE(self), n, self->endian);
    if (res == NULL)
        return NULL;

    for (i = j = 0; i < mask->nbits; i++) {
        if (getbit(mask, i))
            setbit(res, j++, getbit(self, i));
    }
    assert(j == n);
    return freeze_if_frozen(res);
}

/* Return j-th item from sequence.  The item is considered an index into
   an array with given length, and is normalized pythonically.
   On failure, an exception is set and -1 is returned. */
static Py_ssize_t
index_from_seq(PyObject *sequence, Py_ssize_t j, Py_ssize_t length)
{
    PyObject *item;
    Py_ssize_t i;

    if ((item = PySequence_GetItem(sequence, j)) == NULL)
        return -1;

    i = PyNumber_AsSsize_t(item, PyExc_IndexError);
    Py_DECREF(item);
    if (i == -1 && PyErr_Occurred())
        return -1;
    if (i < 0)
        i += length;
    if (i < 0 || i >= length) {
        PyErr_SetString(PyExc_IndexError, "bitarray index out of range");
        return -1;
    }
    return i;
}

/* return a new bitarray with items from 'self' listed by
   sequence (of indices) 'seq' */
static PyObject *
getsequence(bitarrayobject *self, PyObject *seq)
{
    bitarrayobject *res;
    Py_ssize_t i, j, n;

    n = PySequence_Size(seq);
    res = newbitarrayobject(Py_TYPE(self), n, self->endian);
    if (res == NULL)
        return NULL;

    for (j = 0; j < n; j++) {
        if ((i = index_from_seq(seq, j, self->nbits)) < 0) {
            Py_DECREF(res);
            return NULL;
        }
        setbit(res, j, getbit(self, i));
    }
    return freeze_if_frozen(res);
}

static int
subscr_seq_check(PyObject *item)
{
    if (PyTuple_Check(item)) {
        PyErr_SetString(PyExc_TypeError, "multiple dimensions not supported");
        return -1;
    }
    if (PySequence_Check(item))
        return 0;

    PyErr_Format(PyExc_TypeError, "bitarray indices must be integers, "
                 "slices or sequences, not '%s'", Py_TYPE(item)->tp_name);
    return -1;
}

static PyObject *
bitarray_subscr(bitarrayobject *self, PyObject *item)
{
    if (PyIndex_Check(item)) {
        Py_ssize_t i;

        i = PyNumber_AsSsize_t(item, PyExc_IndexError);
        if (i == -1 && PyErr_Occurred())
            return NULL;
        if (i < 0)
            i += self->nbits;
        return bitarray_item(self, i);
    }

    if (PySlice_Check(item))
        return getslice(self, item);

    if (bitarray_Check(item))
        return getmask(self, (bitarrayobject *) item);

    if (subscr_seq_check(item) < 0)
        return NULL;

    return getsequence(self, item);
}

/* The following functions are called from assign_slice(). */

/* set items in self, specified by slice, to other bitarray */
static int
setslice_bitarray(bitarrayobject *self, PyObject *slice,
                  bitarrayobject *other)
{
    Py_ssize_t start, stop, step, slicelength, increase;
    int other_copied = 0, res = -1;

    assert(PySlice_Check(slice));
    if (PySlice_GetIndicesEx(slice, self->nbits,
                             &start, &stop, &step, &slicelength) < 0)
        return -1;

    /* number of bits by which self has to be increased (decreased) */
    increase = other->nbits - slicelength;

    /* Make a copy of other, in case the buffers overlap.  This is obviously
       the case when self and other are the same object, but can also happen
       when the two bitarrays share memory. */
    if (buffers_overlap(self, other)) {
        if ((other = bitarray_cp(other)) == NULL)
            return -1;
        other_copied = 1;
    }

    if (step == 1) {
        if (increase > 0) {        /* increase self */
            if (insert_n(self, start + slicelength, increase) < 0)
                goto finish;
        }
        if (increase < 0) {        /* decrease self */
            if (delete_n(self, start + other->nbits, -increase) < 0)
                goto finish;
        }
        /* copy new values into self */
        copy_n(self, start, other, 0, other->nbits);
    }
    else {
        Py_ssize_t i, j;

        if (increase != 0) {
            PyErr_Format(PyExc_ValueError, "attempt to assign sequence of "
                         "size %zd to extended slice of size %zd",
                         other->nbits, slicelength);
            goto finish;
        }
        for (i = 0, j = start; i < slicelength; i++, j += step)
            setbit(self, j, getbit(other, i));
    }

    res = 0;
 finish:
    if (other_copied)
        Py_DECREF(other);
    return res;
}

/* set items in self, specified by slice, to value */
static int
setslice_bool(bitarrayobject *self, PyObject *slice, PyObject *value)
{
    Py_ssize_t start, stop, step, slicelength;
    int vi;

    assert(PySlice_Check(slice) && PyIndex_Check(value));
    if (!conv_pybit(value, &vi))
        return -1;

    if (PySlice_GetIndicesEx(slice, self->nbits,
                             &start, &stop, &step, &slicelength) < 0)
        return -1;
    adjust_step_positive(slicelength, &start, &stop, &step);

    return set_range(self, start, stop, step, vi);
}

/* delete items in self, specified by slice */
static int
delslice(bitarrayobject *self, PyObject *slice)
{
    Py_ssize_t start, stop, step, slicelength;

    assert(PySlice_Check(slice));
    if (PySlice_GetIndicesEx(slice, self->nbits,
                             &start, &stop, &step, &slicelength) < 0)
        return -1;
    adjust_step_positive(slicelength, &start, &stop, &step);

    if (step > 1) {
        /* set items not to be removed (up to stop) */
        Py_ssize_t i = start + 1, j = start;

        if (step >= 4) {
            for (; i < stop; i += step) {
                Py_ssize_t length = Py_MIN(step - 1, stop - i);
                copy_n(self, j, self, i, length);
                j += length;
            }
        }
        else {
            for (; i < stop; i++) {
                if ((i - start) % step != 0)
                    setbit(self, j++, getbit(self, i));
            }
        }
        assert(slicelength == 0 || j == stop - slicelength);
    }
    return delete_n(self, stop - slicelength, slicelength);
}

/* assign slice of bitarray self to value */
static int
assign_slice(bitarrayobject *self, PyObject *slice, PyObject *value)
{
    if (value == NULL)
        return delslice(self, slice);

    if (bitarray_Check(value))
        return setslice_bitarray(self, slice, (bitarrayobject *) value);

    if (PyIndex_Check(value))
        return setslice_bool(self, slice, value);

    PyErr_Format(PyExc_TypeError, "bitarray or int expected for slice "
                 "assignment, not '%s'", Py_TYPE(value)->tp_name);
    return -1;
}

/* The following functions are called from assign_mask(). */

/* assign mask of bitarray self to bitarray other */
static int
setmask_bitarray(bitarrayobject *self, bitarrayobject *mask,
                 bitarrayobject *other)
{
    Py_ssize_t n, i, j;

    assert(self->nbits == mask->nbits);
    n = count_span(mask, 0, mask->nbits);  /* mask size */
    if (n != other->nbits) {
        PyErr_Format(PyExc_IndexError, "attempt to assign mask of size %zd "
                     "to bitarray of size %zd", n, other->nbits);
        return -1;
    }

    for (i = j = 0; i < mask->nbits; i++) {
        if (getbit(mask, i))
            setbit(self, i, getbit(other, j++));
    }
    assert(j == n);
    return 0;
}

/* assign mask of bitarray self to boolean value */
static int
setmask_bool(bitarrayobject *self, bitarrayobject *mask, PyObject *value)
{
    static char *expr[] = {"a &= ~mask",  /* a[mask] = 0 */
                           "a |= mask"};  /* a[mask] = 1 */
    int vi;

    if (!conv_pybit(value, &vi))
        return -1;

    PyErr_Format(PyExc_NotImplementedError, "mask assignment to bool not "
                 "implemented;\n`a[mask] = %d` equivalent to `%s`",
                 vi, expr[vi]);
    return -1;
}

/* delete items in self, specified by mask */
static int
delmask(bitarrayobject *self, bitarrayobject *mask)
{
    Py_ssize_t n = 0, i;

    assert(self->nbits == mask->nbits);
    for (i = 0; i < mask->nbits; i++) {
        if (getbit(mask, i) == 0)  /* set items we want to keep */
            setbit(self, n++, getbit(self, i));
    }
    assert(self == mask ||
           n == mask->nbits - count_span(mask, 0, mask->nbits));

    return resize(self, n);
}

/* assign mask of bitarray self to value */
static int
assign_mask(bitarrayobject *self, bitarrayobject *mask, PyObject *value)
{
    if (ensure_mask_size(self, mask) < 0)
        return -1;

    if (value == NULL)
        return delmask(self, mask);

    if (bitarray_Check(value))
        return setmask_bitarray(self, mask, (bitarrayobject *) value);

    if (PyIndex_Check(value))
        return setmask_bool(self, mask, value);

    PyErr_Format(PyExc_TypeError, "bitarray or int expected for mask "
                 "assignment, not '%s'", Py_TYPE(value)->tp_name);
    return -1;
}

/* The following functions are called from assign_sequence(). */

/* assign sequence (of indices) of bitarray self to bitarray */
static int
setseq_bitarray(bitarrayobject *self, PyObject *seq, bitarrayobject *other)
{
    Py_ssize_t n, i, j;
    int other_copied = 0, res = -1;

    n = PySequence_Size(seq);
    if (n != other->nbits) {
        PyErr_Format(PyExc_ValueError, "attempt to assign sequence of "
                     "size %zd to bitarray of size %zd", n, other->nbits);
        return -1;
    }
    /* Make a copy of other, see comment in setslice_bitarray(). */
    if (buffers_overlap(self, other)) {
        if ((other = bitarray_cp(other)) == NULL)
            return -1;
        other_copied = 1;
    }

    for (j = 0; j < n; j++) {
        if ((i = index_from_seq(seq, j, self->nbits)) < 0)
            goto finish;
        setbit(self, i, getbit(other, j));
    }
    res = 0;
 finish:
    if (other_copied)
        Py_DECREF(other);
    return res;
}

/* assign sequence (of indices) of bitarray self to Boolean value */
static int
setseq_bool(bitarrayobject *self, PyObject *seq, PyObject *value)
{
    Py_ssize_t n, i, j;
    int vi;

    if (!conv_pybit(value, &vi))
        return -1;

    n = PySequence_Size(seq);
    for (j = 0; j < n; j++) {
        if ((i = index_from_seq(seq, j, self->nbits)) < 0)
            return -1;
        setbit(self, i, vi);
    }
    return 0;
}

/* delete items in self, specified by sequence of indices */
static int
delsequence(bitarrayobject *self, PyObject *seq)
{
    const Py_ssize_t nbits = self->nbits;
    const Py_ssize_t nseq = PySequence_Size(seq);
    bitarrayobject *mask;  /* temporary bitarray masking items to remove */
    Py_ssize_t i, j;
    int res = -1;

    /* shortcuts for removing 0 or 1 items in order to avoid creating mask */
    if (nseq < 2) {
        if (nseq == 0)
            /* use resize to check for BufferError */
            return resize(self, nbits);

        assert(nseq == 1);
        if ((i = index_from_seq(seq, 0, nbits)) < 0)
            return -1;
        return delete_n(self, i, 1);
    }

    /* create mask bitarray - note that it's bit-endianness is irrelevant */
    mask = newbitarrayobject(&Bitarray_Type, nbits, ENDIAN_LITTLE);
    if (mask == NULL)
        return -1;
    if (self->ob_item)
        memset(mask->ob_item, 0x00, (size_t) Py_SIZE(mask));

    /* set indices from sequence in mask */
    for (j = 0; j < nseq; j++) {
        if ((i = index_from_seq(seq, j, nbits)) < 0)
            goto finish;
        setbit(mask, i, 1);
    }
    res = delmask(self, mask);  /* do actual work here */
 finish:
    Py_DECREF(mask);
    return res;
}

/* assign sequence (of indices) of bitarray self to value */
static int
assign_sequence(bitarrayobject *self, PyObject *seq, PyObject *value)
{
    assert(PySequence_Check(seq));

    if (value == NULL)
        return delsequence(self, seq);

    if (bitarray_Check(value))
        return setseq_bitarray(self, seq, (bitarrayobject *) value);

    if (PyIndex_Check(value))
        return setseq_bool(self, seq, value);

    PyErr_Format(PyExc_TypeError, "bitarray or int expected for sequence "
                 "assignment, not '%s'", Py_TYPE(value)->tp_name);
    return -1;
}

static int
bitarray_ass_subscr(bitarrayobject *self, PyObject *item, PyObject *value)
{
    RAISE_IF_READONLY(self, -1);

    if (PyIndex_Check(item)) {
        Py_ssize_t i;

        i = PyNumber_AsSsize_t(item, PyExc_IndexError);
        if (i == -1 && PyErr_Occurred())
            return -1;
        if (i < 0)
            i += self->nbits;
        return bitarray_ass_item(self, i, value);
    }

    if (PySlice_Check(item))
        return assign_slice(self, item, value);

    if (bitarray_Check(item))
        return assign_mask(self, (bitarrayobject *) item, value);

    if (subscr_seq_check(item) < 0)
        return -1;

    return assign_sequence(self, item, value);
}

static PyMappingMethods bitarray_as_mapping = {
    (lenfunc) bitarray_len,
    (binaryfunc) bitarray_subscr,
    (objobjargproc) bitarray_ass_subscr,
};

/* --------------------------- bitarray_as_number ---------------------- */

static PyObject *
bitarray_cpinvert(bitarrayobject *self)
{
    bitarrayobject *res;

    if ((res = bitarray_cp(self)) == NULL)
        return NULL;

    invert_span(res, 0, res->nbits);
    return freeze_if_frozen(res);
}

/* perform bitwise in-place operation */
static void
bitwise(bitarrayobject *self, bitarrayobject *other, const char oper)
{
    const Py_ssize_t nbytes = Py_SIZE(self);
    const Py_ssize_t cwords = nbytes / 8;      /* complete 64-bit words */
    Py_ssize_t i;
    char *buff_s = self->ob_item;
    char *buff_o = other->ob_item;
    uint64_t *wbuff_s = WBUFF(self);
    uint64_t *wbuff_o = WBUFF(other);

    assert(self->nbits == other->nbits);
    assert(self->endian == other->endian);
    assert(self->readonly == 0);
    switch (oper) {
    case '&':
        for (i = 0; i < cwords; i++)
            wbuff_s[i] &= wbuff_o[i];
        for (i = 8 * cwords; i < nbytes; i++)
            buff_s[i] &= buff_o[i];
        break;

    case '|':
        for (i = 0; i < cwords; i++)
            wbuff_s[i] |= wbuff_o[i];
        for (i = 8 * cwords; i < nbytes; i++)
            buff_s[i] |= buff_o[i];
        break;

    case '^':
        for (i = 0; i < cwords; i++)
            wbuff_s[i] ^= wbuff_o[i];
        for (i = 8 * cwords; i < nbytes; i++)
            buff_s[i] ^= buff_o[i];
        break;

    default:
        Py_UNREACHABLE();
    }
}

/* Return 0 if both a and b are bitarray objects with same length and
   bit-endianness.  Otherwise, set exception and return -1. */
static int
bitwise_check(PyObject *a, PyObject *b, const char *ostr)
{
    if (!bitarray_Check(a) || !bitarray_Check(b)) {
        PyErr_Format(PyExc_TypeError,
                     "unsupported operand type(s) for %s: '%s' and '%s'",
                     ostr, Py_TYPE(a)->tp_name, Py_TYPE(b)->tp_name);
        return -1;
    }
    return ensure_eq_size_endian((bitarrayobject *) a, (bitarrayobject *) b);
}

#define BITWISE_FUNC(name, inplace, ostr)              \
static PyObject *                                      \
bitarray_ ## name (PyObject *self, PyObject *other)    \
{                                                      \
    bitarrayobject *res;                               \
                                                       \
    if (bitwise_check(self, other, ostr) < 0)          \
        return NULL;                                   \
    if (inplace) {                                     \
        RAISE_IF_READONLY(self, NULL);                 \
        res = (bitarrayobject *) self;                 \
        Py_INCREF(res);                                \
    }                                                  \
    else {                                             \
        res = bitarray_cp((bitarrayobject *) self);    \
        if (res == NULL)                               \
            return NULL;                               \
    }                                                  \
    bitwise(res, (bitarrayobject *) other, *ostr);     \
    if (!inplace)                                      \
        return freeze_if_frozen(res);                  \
    return (PyObject *) res;                           \
}

BITWISE_FUNC(and,  0, "&")   /* bitarray_and */
BITWISE_FUNC(or,   0, "|")   /* bitarray_or  */
BITWISE_FUNC(xor,  0, "^")   /* bitarray_xor */
BITWISE_FUNC(iand, 1, "&=")  /* bitarray_iand */
BITWISE_FUNC(ior,  1, "|=")  /* bitarray_ior  */
BITWISE_FUNC(ixor, 1, "^=")  /* bitarray_ixor */


/* shift bitarray n positions to left (right=0) or right (right=1) */
static void
shift(bitarrayobject *self, Py_ssize_t n, int right)
{
    const Py_ssize_t nbits = self->nbits;

    assert(n >= 0 && self->readonly == 0);
    if (n > nbits)
        n = nbits;

    assert(n <= nbits);
    if (right) {                /* rshift */
        copy_n(self, n, self, 0, nbits - n);
        set_span(self, 0, n, 0);
    }
    else {                      /* lshift */
        copy_n(self, 0, self, n, nbits - n);
        set_span(self, nbits - n, nbits, 0);
    }
}

/* check shift arguments and return shift count, -1 on error */
static Py_ssize_t
shift_check(PyObject *self, PyObject *other, const char *ostr)
{
    Py_ssize_t n;

    if (!bitarray_Check(self) || !PyIndex_Check(other)) {
        PyErr_Format(PyExc_TypeError,
                     "unsupported operand type(s) for %s: '%s' and '%s'",
                     ostr, Py_TYPE(self)->tp_name, Py_TYPE(other)->tp_name);
        return -1;
    }
    n = PyNumber_AsSsize_t(other, PyExc_OverflowError);
    if (n == -1 && PyErr_Occurred())
        return -1;

    if (n < 0) {
        PyErr_SetString(PyExc_ValueError, "negative shift count");
        return -1;
    }
    return n;
}

#define SHIFT_FUNC(name, inplace, ostr)                \
static PyObject *                                      \
bitarray_ ## name (PyObject *self, PyObject *other)    \
{                                                      \
    bitarrayobject *res;                               \
    Py_ssize_t n;                                      \
                                                       \
    if ((n = shift_check(self, other, ostr)) < 0)      \
        return NULL;                                   \
    if (inplace) {                                     \
        RAISE_IF_READONLY(self, NULL);                 \
        res = (bitarrayobject *) self;                 \
        Py_INCREF(res);                                \
    }                                                  \
    else {                                             \
        res = bitarray_cp((bitarrayobject *) self);    \
        if (res == NULL)                               \
            return NULL;                               \
    }                                                  \
    shift((bitarrayobject *) res, n, *ostr == '>');    \
    if (!inplace)                                      \
        return freeze_if_frozen(res);                  \
    return (PyObject *) res;                           \
}

SHIFT_FUNC(lshift,  0, "<<")  /* bitarray_lshift */
SHIFT_FUNC(rshift,  0, ">>")  /* bitarray_rshift */
SHIFT_FUNC(ilshift, 1, "<<=") /* bitarray_ilshift */
SHIFT_FUNC(irshift, 1, ">>=") /* bitarray_irshift */


static PyNumberMethods bitarray_as_number = {
    0,                                   /* nb_add */
    0,                                   /* nb_subtract */
    0,                                   /* nb_multiply */
    0,                                   /* nb_remainder */
    0,                                   /* nb_divmod */
    0,                                   /* nb_power */
    0,                                   /* nb_negative */
    0,                                   /* nb_positive */
    0,                                   /* nb_absolute */
    0,                                   /* nb_bool (was nb_nonzero) */
    (unaryfunc) bitarray_cpinvert,       /* nb_invert */
    (binaryfunc) bitarray_lshift,        /* nb_lshift */
    (binaryfunc) bitarray_rshift,        /* nb_rshift */
    (binaryfunc) bitarray_and,           /* nb_and */
    (binaryfunc) bitarray_xor,           /* nb_xor */
    (binaryfunc) bitarray_or,            /* nb_or */
    0,                                   /* nb_int */
    0,                                   /* nb_reserved (was nb_long) */
    0,                                   /* nb_float */
    0,                                   /* nb_inplace_add */
    0,                                   /* nb_inplace_subtract */
    0,                                   /* nb_inplace_multiply */
    0,                                   /* nb_inplace_remainder */
    0,                                   /* nb_inplace_power */
    (binaryfunc) bitarray_ilshift,       /* nb_inplace_lshift */
    (binaryfunc) bitarray_irshift,       /* nb_inplace_rshift */
    (binaryfunc) bitarray_iand,          /* nb_inplace_and */
    (binaryfunc) bitarray_ixor,          /* nb_inplace_xor */
    (binaryfunc) bitarray_ior,           /* nb_inplace_or */
    0,                                   /* nb_floor_divide */
    0,                                   /* nb_true_divide */
    0,                                   /* nb_inplace_floor_divide */
    0,                                   /* nb_inplace_true_divide */
    0,                                   /* nb_index */
};

/**************************************************************************
                    variable length encoding and decoding
 **************************************************************************/

static int
check_codedict(PyObject *codedict)
{
    if (!PyDict_Check(codedict)) {
        PyErr_Format(PyExc_TypeError, "dict expected, got '%s'",
                     Py_TYPE(codedict)->tp_name);
        return -1;
    }
    if (PyDict_Size(codedict) == 0) {
        PyErr_SetString(PyExc_ValueError, "non-empty dict expected");
        return -1;
    }
    return 0;
}

static int
check_value(PyObject *value)
{
     if (!bitarray_Check(value)) {
         PyErr_SetString(PyExc_TypeError, "bitarray expected for dict value");
         return -1;
     }
     if (((bitarrayobject *) value)->nbits == 0) {
         PyErr_SetString(PyExc_ValueError, "non-empty bitarray expected");
         return -1;
     }
     return 0;
}

static PyObject *
bitarray_encode(bitarrayobject *self, PyObject *args)
{
    PyObject *codedict, *iterable, *iter, *symbol, *value;

    RAISE_IF_READONLY(self, NULL);
    if (!PyArg_ParseTuple(args, "OO:encode", &codedict, &iterable))
        return NULL;

    if (check_codedict(codedict) < 0)
        return NULL;

    if ((iter = PyObject_GetIter(iterable)) == NULL)
        return PyErr_Format(PyExc_TypeError, "'%s' object is not iterable",
                            Py_TYPE(iterable)->tp_name);

    /* extend self with the bitarrays from codedict */
    while ((symbol = PyIter_Next(iter))) {
        value = PyDict_GetItem(codedict, symbol);
        Py_DECREF(symbol);
        if (value == NULL) {
            PyErr_Format(PyExc_ValueError,
                         "symbol not defined in prefix code: %A", symbol);
            goto error;
        }
        if (check_value(value) < 0 ||
                extend_bitarray(self, (bitarrayobject *) value) < 0)
            goto error;
    }
    Py_DECREF(iter);
    if (PyErr_Occurred())       /* from PyIter_Next() */
        return NULL;
    Py_RETURN_NONE;

 error:
    Py_DECREF(iter);
    return NULL;
}

PyDoc_STRVAR(encode_doc,
"encode(code, iterable, /)\n\
\n\
Given a prefix code (a dict mapping symbols to bitarrays),\n\
iterate over the iterable object with symbols, and extend bitarray\n\
with corresponding bitarray for each symbol.");

/* ----------------------- binary tree (C-level) ----------------------- */

/* a node has either children or a symbol, NEVER both */
typedef struct _bin_node
{
    struct _bin_node *child[2];
    PyObject *symbol;
} binode;


static binode *
binode_new(void)
{
    binode *nd;

    nd = (binode *) PyMem_Malloc(sizeof(binode));
    if (nd == NULL) {
        PyErr_NoMemory();
        return NULL;
    }
    nd->child[0] = NULL;
    nd->child[1] = NULL;
    nd->symbol = NULL;
    return nd;
}

static void
binode_delete(binode *nd)
{
    if (nd == NULL)
        return;

    binode_delete(nd->child[0]);
    binode_delete(nd->child[1]);
    Py_XDECREF(nd->symbol);
    PyMem_Free((void *) nd);
}

/* insert symbol (mapping to bitarray a) into tree */
static int
binode_insert_symbol(binode *tree, bitarrayobject *a, PyObject *symbol)
{
    binode *nd = tree, *prev;
    Py_ssize_t i;

    for (i = 0; i < a->nbits; i++) {
        int k = getbit(a, i);

        prev = nd;
        nd = nd->child[k];

        if (nd) {
            if (nd->symbol)     /* we cannot have already a symbol */
                goto ambiguity;
        }
        else {            /* if node does not exist, create new one */
            nd = binode_new();
            if (nd == NULL)
                return -1;
            prev->child[k] = nd;
        }
    }
    /* the new leaf node cannot already have a symbol or children */
    if (nd->symbol || nd->child[0] || nd->child[1])
        goto ambiguity;

    nd->symbol = symbol;
    Py_INCREF(symbol);
    return 0;

 ambiguity:
    PyErr_Format(PyExc_ValueError, "prefix code ambiguous: %A", symbol);
    return -1;
}

/* return a binary tree from a codedict, which is created by inserting
   all symbols mapping to bitarrays */
static binode *
binode_make_tree(PyObject *codedict)
{
    binode *tree;
    PyObject *symbol, *value;
    Py_ssize_t pos = 0;

    tree = binode_new();
    if (tree == NULL)
        return NULL;

    while (PyDict_Next(codedict, &pos, &symbol, &value)) {
        if (check_value(value) < 0 ||
            binode_insert_symbol(tree, (bitarrayobject *) value, symbol) < 0)
            {
                binode_delete(tree);
                return NULL;
            }
    }
    /* as we require the codedict to be non-empty the tree cannot be empty */
    assert(tree);
    return tree;
}

/* Traverse using the branches corresponding to bits in ba, starting
   at *indexp.  Return the symbol at the leaf node, or NULL when the end
   of the bitarray has been reached.  On error, set the appropriate exception
   and also return NULL.
*/
static PyObject *
binode_traverse(binode *tree, bitarrayobject *ba, Py_ssize_t *indexp)
{
    binode *nd = tree;
    Py_ssize_t start = *indexp;

    while (*indexp < ba->nbits) {
        assert(nd);
        nd = nd->child[getbit(ba, *indexp)];
        if (nd == NULL)
            return PyErr_Format(PyExc_ValueError,
                                "prefix code unrecognized in bitarray "
                                "at position %zd .. %zd", start, *indexp);
        (*indexp)++;
        if (nd->symbol) {       /* leaf */
            assert(nd->child[0] == NULL && nd->child[1] == NULL);
            return nd->symbol;
        }
    }
    if (nd != tree)
        PyErr_Format(PyExc_ValueError,
                     "incomplete prefix code at position %zd", start);
    return NULL;
}

/* add the node's symbol to given dict */
static int
binode_to_dict(binode *nd, PyObject *dict, bitarrayobject *prefix)
{
    int k;

    if (nd == NULL)
        return 0;

    if (nd->symbol) {
        assert(nd->child[0] == NULL && nd->child[1] == NULL);
        return PyDict_SetItem(dict, nd->symbol, (PyObject *) prefix);
    }

    for (k = 0; k < 2; k++) {
        bitarrayobject *t;      /* prefix of the two child nodes */
        int ret;

        if ((t = bitarray_cp(prefix)) == NULL)
            return -1;
        if (resize(t, t->nbits + 1) < 0)
            return -1;
        setbit(t, t->nbits - 1, k);
        ret = binode_to_dict(nd->child[k], dict, t);
        Py_DECREF(t);
        if (ret < 0)
            return -1;
    }
    return 0;
}

/* return whether node is complete (has both children or is a symbol node) */
static int
binode_complete(binode *nd)
{
    if (nd == NULL)
        return 0;

    if (nd->symbol) {
        /* symbol node cannot have children */
        assert(nd->child[0] == NULL && nd->child[1] == NULL);
        return 1;
    }

    return (binode_complete(nd->child[0]) &&
            binode_complete(nd->child[1]));
}

/* return number of nodes */
static Py_ssize_t
binode_nodes(binode *nd)
{
    Py_ssize_t res;

    if (nd == NULL)
        return 0;

    /* a node cannot have a symbol and children */
    assert(!(nd->symbol && (nd->child[0] || nd->child[1])));
    /* a node must have a symbol or children */
    assert(nd->symbol || nd->child[0] || nd->child[1]);

    res = 1;
    res += binode_nodes(nd->child[0]);
    res += binode_nodes(nd->child[1]);
    return res;
}

/******************************** decodetree ******************************/

typedef struct {
    PyObject_HEAD
    binode *tree;
} decodetreeobject;


static PyObject *
decodetree_new(PyTypeObject *type, PyObject *args, PyObject *kwds)
{
    binode *tree;
    PyObject *codedict, *obj;

    if (!PyArg_ParseTuple(args, "O:decodetree", &codedict))
        return NULL;

    if (check_codedict(codedict) < 0)
        return NULL;

    tree = binode_make_tree(codedict);
    if (tree == NULL)
        return NULL;

    obj = type->tp_alloc(type, 0);
    if (obj == NULL) {
        binode_delete(tree);
        return NULL;
    }
    ((decodetreeobject *) obj)->tree = tree;

    return obj;
}

static PyObject *
decodetree_todict(decodetreeobject *self)
{
    PyObject *dict;
    bitarrayobject *prefix;

    if ((dict = PyDict_New()) == NULL)
        return NULL;

    prefix = newbitarrayobject(&Bitarray_Type, 0, default_endian);
    if (prefix == NULL)
        goto error;

    if (binode_to_dict(self->tree, dict, prefix) < 0)
        goto error;

    Py_DECREF(prefix);
    return dict;

 error:
    Py_DECREF(dict);
    Py_XDECREF(prefix);
    return NULL;
}

PyDoc_STRVAR(todict_doc,
"todict() -> dict\n\
\n\
Return a dict mapping the symbols to bitarrays.  This dict is a\n\
reconstruction of the code dict which the object was created with.");


static PyObject *
decodetree_complete(decodetreeobject *self)
{
    return PyBool_FromLong(binode_complete(self->tree));
}

PyDoc_STRVAR(complete_doc,
"complete() -> bool\n\
\n\
Return whether tree is complete.  That is, whether or not all\n\
nodes have both children (unless they are symbols nodes).");


static PyObject *
decodetree_nodes(decodetreeobject *self)
{
    return PyLong_FromSsize_t(binode_nodes(self->tree));
}

PyDoc_STRVAR(nodes_doc,
"nodes() -> int\n\
\n\
Return number of nodes in tree (internal and symbol nodes).");


static PyObject *
decodetree_sizeof(decodetreeobject *self)
{
    Py_ssize_t res;

    res = sizeof(decodetreeobject);
    res += sizeof(binode) * binode_nodes(self->tree);
    return PyLong_FromSsize_t(res);
}

static void
decodetree_dealloc(decodetreeobject *self)
{
    binode_delete(self->tree);
    Py_TYPE(self)->tp_free((PyObject *) self);
}

/* These methods are mostly useful for debugging and testing.  We provide
   docstrings, but they are not mentioned in the documentation, and are not
   part of the API */
static PyMethodDef decodetree_methods[] = {
    {"complete",   (PyCFunction) decodetree_complete, METH_NOARGS,
     complete_doc},
    {"nodes",      (PyCFunction) decodetree_nodes,    METH_NOARGS,
     nodes_doc},
    {"todict",     (PyCFunction) decodetree_todict,   METH_NOARGS,
     todict_doc},
    {"__sizeof__", (PyCFunction) decodetree_sizeof,   METH_NOARGS, 0},
    {NULL,         NULL}  /* sentinel */
};

PyDoc_STRVAR(decodetree_doc,
"decodetree(code, /) -> decodetree\n\
\n\
Given a prefix code (a dict mapping symbols to bitarrays),\n\
create a binary tree object to be passed to `.decode()`.");

static PyTypeObject DecodeTree_Type = {
    PyVarObject_HEAD_INIT(NULL, 0)
    "bitarray.decodetree",                    /* tp_name */
    sizeof(decodetreeobject),                 /* tp_basicsize */
    0,                                        /* tp_itemsize */
    /* methods */
    (destructor) decodetree_dealloc,          /* tp_dealloc */
    0,                                        /* tp_print */
    0,                                        /* tp_getattr */
    0,                                        /* tp_setattr */
    0,                                        /* tp_compare */
    0,                                        /* tp_repr */
    0,                                        /* tp_as_number */
    0,                                        /* tp_as_sequence */
    0,                                        /* tp_as_mapping */
    PyObject_HashNotImplemented,              /* tp_hash */
    0,                                        /* tp_call */
    0,                                        /* tp_str */
    PyObject_GenericGetAttr,                  /* tp_getattro */
    0,                                        /* tp_setattro */
    0,                                        /* tp_as_buffer */
    Py_TPFLAGS_DEFAULT,                       /* tp_flags */
    decodetree_doc,                           /* tp_doc */
    0,                                        /* tp_traverse */
    0,                                        /* tp_clear */
    0,                                        /* tp_richcompare */
    0,                                        /* tp_weaklistoffset */
    0,                                        /* tp_iter */
    0,                                        /* tp_iternext */
    decodetree_methods,                       /* tp_methods */
    0,                                        /* tp_members */
    0,                                        /* tp_getset */
    0,                                        /* tp_base */
    0,                                        /* tp_dict */
    0,                                        /* tp_descr_get */
    0,                                        /* tp_descr_set */
    0,                                        /* tp_dictoffset */
    0,                                        /* tp_init */
    PyType_GenericAlloc,                      /* tp_alloc */
    decodetree_new,                           /* tp_new */
    PyObject_Del,                             /* tp_free */
};

#define DecodeTree_Check(op)  PyObject_TypeCheck(op, &DecodeTree_Type)

/* -------------------------- END decodetree --------------------------- */

/* return a binary tree from a decodetree or codedict */
static binode *
get_tree(PyObject *obj)
{
    if (DecodeTree_Check(obj))
        return ((decodetreeobject *) obj)->tree;

    if (check_codedict(obj) < 0)
        return NULL;

    return binode_make_tree(obj);
}

/*********************** (bitarray) Decode Iterator ***********************/

typedef struct {
    PyObject_HEAD
    bitarrayobject *self;       /* bitarray we're decoding */
    binode *tree;               /* prefix tree containing symbols */
    Py_ssize_t index;           /* current index in bitarray */
    PyObject *decodetree;       /* decodetree or NULL */
} decodeiterobject;

static PyTypeObject DecodeIter_Type;

/* create a new initialized bitarray decode iterator object */
static PyObject *
bitarray_decode(bitarrayobject *self, PyObject *obj)
{
    decodeiterobject *it;       /* iterator to be returned */
    binode *tree;

    if ((tree = get_tree(obj)) == NULL)
        return NULL;

    it = PyObject_GC_New(decodeiterobject, &DecodeIter_Type);
    if (it == NULL) {
        if (!DecodeTree_Check(obj))
            binode_delete(tree);
        return NULL;
    }

    Py_INCREF(self);
    it->self = self;
    it->tree = tree;
    it->index = 0;
    it->decodetree = DecodeTree_Check(obj) ? obj : NULL;
    Py_XINCREF(it->decodetree);
    PyObject_GC_Track(it);
    return (PyObject *) it;
}

PyDoc_STRVAR(decode_doc,
"decode(code, /) -> iterator\n\
\n\
Given a prefix code (a dict mapping symbols to bitarrays, or `decodetree`\n\
object), decode content of bitarray and return an iterator over\n\
corresponding symbols.");


static PyObject *
decodeiter_next(decodeiterobject *it)
{
    PyObject *symbol;

    symbol = binode_traverse(it->tree, it->self, &(it->index));
    if (symbol == NULL)  /* stop iteration OR error occured */
        return NULL;
    Py_INCREF(symbol);
    return symbol;
}

static void
decodeiter_dealloc(decodeiterobject *it)
{
    if (it->decodetree)
        Py_DECREF(it->decodetree);
    else       /* when decodeiter was created from dict - free tree */
        binode_delete(it->tree);

    PyObject_GC_UnTrack(it);
    Py_DECREF(it->self);
    PyObject_GC_Del(it);
}

static int
decodeiter_traverse(decodeiterobject *it, visitproc visit, void *arg)
{
    Py_VISIT(it->self);
    Py_VISIT(it->decodetree);
    return 0;
}

static PyTypeObject DecodeIter_Type = {
    PyVarObject_HEAD_INIT(NULL, 0)
    "bitarray.decodeiterator",                /* tp_name */
    sizeof(decodeiterobject),                 /* tp_basicsize */
    0,                                        /* tp_itemsize */
    /* methods */
    (destructor) decodeiter_dealloc,          /* tp_dealloc */
    0,                                        /* tp_print */
    0,                                        /* tp_getattr */
    0,                                        /* tp_setattr */
    0,                                        /* tp_compare */
    0,                                        /* tp_repr */
    0,                                        /* tp_as_number */
    0,                                        /* tp_as_sequence */
    0,                                        /* tp_as_mapping */
    0,                                        /* tp_hash */
    0,                                        /* tp_call */
    0,                                        /* tp_str */
    PyObject_GenericGetAttr,                  /* tp_getattro */
    0,                                        /* tp_setattro */
    0,                                        /* tp_as_buffer */
    Py_TPFLAGS_DEFAULT | Py_TPFLAGS_HAVE_GC,  /* tp_flags */
    0,                                        /* tp_doc */
    (traverseproc) decodeiter_traverse,       /* tp_traverse */
    0,                                        /* tp_clear */
    0,                                        /* tp_richcompare */
    0,                                        /* tp_weaklistoffset */
    PyObject_SelfIter,                        /* tp_iter */
    (iternextfunc) decodeiter_next,           /* tp_iternext */
    0,                                        /* tp_methods */
};

/*********************** (Bitarray) Search Iterator ***********************/

typedef struct {
    PyObject_HEAD
    bitarrayobject *self;   /* bitarray we're searching in */
    PyObject *sub;          /* object (bitarray or int) being searched for */
    Py_ssize_t start;
    Py_ssize_t stop;
    int right;
} searchiterobject;

static PyTypeObject SearchIter_Type;

/* create a new initialized bitarray search iterator object */
static PyObject *
bitarray_search(bitarrayobject *self, PyObject *args, PyObject *kwds)
{
    static char *kwlist[] = {"", "", "", "right", NULL};
    Py_ssize_t start = 0, stop = PY_SSIZE_T_MAX;
    int right = 0;
    PyObject *sub;
    searchiterobject *it;  /* iterator to be returned */

    if (!PyArg_ParseTupleAndKeywords(args, kwds, "O|nni", kwlist,
                                     &sub, &start, &stop, &right))
        return NULL;

    if (value_sub(sub) < 0)
        return NULL;

    PySlice_AdjustIndices(self->nbits, &start, &stop, 1);

    it = PyObject_GC_New(searchiterobject, &SearchIter_Type);
    if (it == NULL)
        return NULL;

    Py_INCREF(self);
    it->self = self;
    Py_INCREF(sub);
    it->sub = sub;
    it->start = start;
    it->stop = stop;
    it->right = right;
    PyObject_GC_Track(it);
    return (PyObject *) it;
}

PyDoc_STRVAR(search_doc,
"search(sub_bitarray, start=0, stop=<end>, /, right=False) -> iterator\n\
\n\
Return iterator over indices where sub_bitarray is found, such that\n\
sub_bitarray is contained within `[start:stop]`.\n\
The indices are iterated in ascending order (from lowest to highest),\n\
unless `right=True`, which will iterate in descending order (starting with\n\
rightmost match).");


static PyObject *
searchiter_next(searchiterobject *it)
{
    Py_ssize_t nbits = it->self->nbits, pos;

    /* range checks necessary in case self changed during iteration */
    assert(it->start >= 0);
    if (it->start > nbits || it->stop < 0 || it->stop > nbits)
        return NULL;        /* stop iteration */

    pos = find_obj(it->self, it->sub, it->start, it->stop, it->right);
    assert(pos > -2);  /* pos cannot be -2 as we called value_sub() before */
    if (pos < 0)  /* no more positions -- stop iteration */
        return NULL;

    /* update start / stop for next iteration */
    if (it->right)
        it->stop = pos + (bitarray_Check(it->sub) ?
                          ((bitarrayobject *) it->sub)->nbits : 1) - 1;
    else
        it->start = pos + 1;

    return PyLong_FromSsize_t(pos);
}

static void
searchiter_dealloc(searchiterobject *it)
{
    PyObject_GC_UnTrack(it);
    Py_DECREF(it->self);
    Py_DECREF(it->sub);
    PyObject_GC_Del(it);
}

static int
searchiter_traverse(searchiterobject *it, visitproc visit, void *arg)
{
    Py_VISIT(it->self);
    return 0;
}

static PyTypeObject SearchIter_Type = {
    PyVarObject_HEAD_INIT(NULL, 0)
    "bitarray.searchiterator",                /* tp_name */
    sizeof(searchiterobject),                 /* tp_basicsize */
    0,                                        /* tp_itemsize */
    /* methods */
    (destructor) searchiter_dealloc,          /* tp_dealloc */
    0,                                        /* tp_print */
    0,                                        /* tp_getattr */
    0,                                        /* tp_setattr */
    0,                                        /* tp_compare */
    0,                                        /* tp_repr */
    0,                                        /* tp_as_number */
    0,                                        /* tp_as_sequence */
    0,                                        /* tp_as_mapping */
    0,                                        /* tp_hash */
    0,                                        /* tp_call */
    0,                                        /* tp_str */
    PyObject_GenericGetAttr,                  /* tp_getattro */
    0,                                        /* tp_setattro */
    0,                                        /* tp_as_buffer */
    Py_TPFLAGS_DEFAULT | Py_TPFLAGS_HAVE_GC,  /* tp_flags */
    0,                                        /* tp_doc */
    (traverseproc) searchiter_traverse,       /* tp_traverse */
    0,                                        /* tp_clear */
    0,                                        /* tp_richcompare */
    0,                                        /* tp_weaklistoffset */
    PyObject_SelfIter,                        /* tp_iter */
    (iternextfunc) searchiter_next,           /* tp_iternext */
    0,                                        /* tp_methods */
};

/*********************** bitarray method definitions **********************/

static PyMethodDef bitarray_methods[] = {
    {"all",          (PyCFunction) bitarray_all,         METH_NOARGS,
     all_doc},
    {"any",          (PyCFunction) bitarray_any,         METH_NOARGS,
     any_doc},
    {"append",       (PyCFunction) bitarray_append,      METH_O,
     append_doc},
    {"buffer_info",  (PyCFunction) bitarray_buffer_info, METH_NOARGS,
     buffer_info_doc},
    {"bytereverse",  (PyCFunction) bitarray_bytereverse, METH_VARARGS,
     bytereverse_doc},
    {"clear",        (PyCFunction) bitarray_clear,       METH_NOARGS,
     clear_doc},
    {"copy",         (PyCFunction) bitarray_copy,        METH_NOARGS,
     copy_doc},
    {"count",        (PyCFunction) bitarray_count,       METH_VARARGS,
     count_doc},
    {"decode",       (PyCFunction) bitarray_decode,      METH_O,
     decode_doc},
    {"encode",       (PyCFunction) bitarray_encode,      METH_VARARGS,
     encode_doc},
    {"extend",       (PyCFunction) bitarray_extend,      METH_O,
     extend_doc},
    {"fill",         (PyCFunction) bitarray_fill,        METH_NOARGS,
     fill_doc},
    {"find",         (PyCFunction) bitarray_find,        METH_VARARGS |
                                                         METH_KEYWORDS,
     find_doc},
    {"frombytes",    (PyCFunction) bitarray_frombytes,   METH_O,
     frombytes_doc},
    {"fromfile",     (PyCFunction) bitarray_fromfile,    METH_VARARGS,
     fromfile_doc},
    {"index",        (PyCFunction) bitarray_index,       METH_VARARGS |
                                                         METH_KEYWORDS,
     index_doc},
    {"insert",       (PyCFunction) bitarray_insert,      METH_VARARGS,
     insert_doc},
    {"invert",       (PyCFunction) bitarray_invert,      METH_VARARGS,
     invert_doc},
    {"pack",         (PyCFunction) bitarray_pack,        METH_O,
     pack_doc},
    {"pop",          (PyCFunction) bitarray_pop,         METH_VARARGS,
     pop_doc},
    {"remove",       (PyCFunction) bitarray_remove,      METH_O,
     remove_doc},
    {"reverse",      (PyCFunction) bitarray_reverse,     METH_NOARGS,
     reverse_doc},
    {"search",       (PyCFunction) bitarray_search,      METH_VARARGS |
                                                         METH_KEYWORDS,
     search_doc},
    {"setall",       (PyCFunction) bitarray_setall,      METH_O,
     setall_doc},
    {"sort",         (PyCFunction) bitarray_sort,        METH_VARARGS |
                                                         METH_KEYWORDS,
     sort_doc},
    {"to01",         (PyCFunction) bitarray_to01,        METH_VARARGS |
                                                         METH_KEYWORDS,
     to01_doc},
    {"tobytes",      (PyCFunction) bitarray_tobytes,     METH_NOARGS,
     tobytes_doc},
    {"tofile",       (PyCFunction) bitarray_tofile,      METH_O,
     tofile_doc},
    {"tolist",       (PyCFunction) bitarray_tolist,      METH_NOARGS,
     tolist_doc},
    {"unpack",       (PyCFunction) bitarray_unpack,      METH_VARARGS |
                                                         METH_KEYWORDS,
     unpack_doc},

    {"__copy__",     (PyCFunction) bitarray_copy,        METH_NOARGS,
     copy_doc},
    {"__deepcopy__", (PyCFunction) bitarray_copy,        METH_O,
     copy_doc},
    {"__reduce__",   (PyCFunction) bitarray_reduce,      METH_NOARGS,
     reduce_doc},
    {"__sizeof__",   (PyCFunction) bitarray_sizeof,      METH_NOARGS,
     sizeof_doc},
    {"_freeze",      (PyCFunction) bitarray_freeze,      METH_NOARGS,  0},

#ifndef NDEBUG
    /* functionality exposed in debug mode for testing */
    {"_shift_r8",    (PyCFunction) bitarray_shift_r8,    METH_VARARGS, 0},
    {"_copy_n",      (PyCFunction) bitarray_copy_n,      METH_VARARGS, 0},
    {"_overlap",     (PyCFunction) bitarray_overlap,     METH_O,       0},
#endif

    {NULL,           NULL}  /* sentinel */
};

/* ------------------------ bitarray initialization -------------------- */

/* Given string 'str', return an integer representing the bit-endianness.
   If the string is invalid, set exception and return -1. */
static int
endian_from_string(const char *str)
{
    assert(default_endian == ENDIAN_LITTLE || default_endian == ENDIAN_BIG);

    if (str == NULL)
        return default_endian;

    if (strcmp(str, "little") == 0)
        return ENDIAN_LITTLE;

    if (strcmp(str, "big") == 0)
        return ENDIAN_BIG;

    PyErr_Format(PyExc_ValueError, "bit-endianness must be either "
                                   "'little' or 'big', not '%s'", str);
    return -1;
}

/* create a new bitarray object whose buffer is imported from another object
   which exposes the buffer protocol */
static PyObject *
newbitarray_from_buffer(PyTypeObject *type, PyObject *buffer, int endian)
{
    Py_buffer view;
    bitarrayobject *obj;

    if (PyObject_GetBuffer(buffer, &view, PyBUF_SIMPLE) < 0)
        return NULL;

    obj = (bitarrayobject *) type->tp_alloc(type, 0);
    if (obj == NULL) {
        PyBuffer_Release(&view);
        return NULL;
    }

    Py_SET_SIZE(obj, view.len);
    obj->ob_item = (char *) view.buf;
    obj->allocated = 0;       /* no buffer allocated (in this object) */
    obj->nbits = 8 * view.len;
    obj->endian = endian;
    obj->ob_exports = 0;
    obj->weakreflist = NULL;
    obj->readonly = view.readonly;

    obj->buffer = (Py_buffer *) PyMem_Malloc(sizeof(Py_buffer));
    if (obj->buffer == NULL) {
        PyObject_Del(obj);
        PyBuffer_Release(&view);
        return PyErr_NoMemory();
    }
    memcpy(obj->buffer, &view, sizeof(Py_buffer));

    return (PyObject *) obj;
}

/* return new bitarray of length 'index', 'endian', and
   'init_zero' (initialize buffer with zeros) */
static PyObject *
newbitarray_from_index(PyTypeObject *type, PyObject *index,
                       int endian, int init_zero)
{
    bitarrayobject *res;
    Py_ssize_t nbits;

    assert(PyIndex_Check(index));
    nbits = PyNumber_AsSsize_t(index, PyExc_OverflowError);
    if (nbits == -1 && PyErr_Occurred())
        return NULL;

    if (nbits < 0) {
        PyErr_SetString(PyExc_ValueError, "bitarray length must be >= 0");
        return NULL;
    }

    if ((res = newbitarrayobject(type, nbits, endian)) == NULL)
        return NULL;

    if (init_zero && nbits)
        memset(res->ob_item, 0x00, (size_t) Py_SIZE(res));

    return (PyObject *) res;
}

/* return new bitarray from bytes-like object */
static PyObject *
newbitarray_from_bytes(PyTypeObject *type, PyObject *buffer, int endian)
{
    bitarrayobject *res;
    Py_buffer view;

    if (PyObject_GetBuffer(buffer, &view, PyBUF_SIMPLE) < 0)
        return NULL;

    res = newbitarrayobject(type, 8 * view.len, endian);
    if (res == NULL) {
        PyBuffer_Release(&view);
        return NULL;
    }
    assert(Py_SIZE(res) == view.len);
    memcpy(res->ob_item, (char *) view.buf, (size_t) view.len);

    PyBuffer_Release(&view);
    return (PyObject *) res;
}

/* As of bitarray version 2.9.0, "bitarray(nbits)" will initialize all items
   to 0 (previously, the buffer was be uninitialized).
   However, for speed, one might want to create an uninitialized bitarray.
   In 2.9.1, we added the ability to created uninitialized bitarrays again,
   using "bitarray(nbits, endian, Ellipsis)".
*/
static PyObject *
bitarray_new(PyTypeObject *type, PyObject *args, PyObject *kwds)
{
    static char *kwlist[] = {"", "endian", "buffer", NULL};
    PyObject *initializer = Py_None, *buffer = Py_None;
    bitarrayobject *res;
    char *endian_str = NULL;
    int endian;

    if (!PyArg_ParseTupleAndKeywords(args, kwds, "|OzO:bitarray", kwlist,
                                     &initializer, &endian_str, &buffer))
        return NULL;

    if ((endian = endian_from_string(endian_str)) < 0)
        return NULL;

    /* import buffer */
    if (buffer != Py_None && buffer != Py_Ellipsis) {
        if (initializer != Py_None) {
            PyErr_SetString(PyExc_TypeError,
                            "buffer requires no initializer argument");
            return NULL;
        }
        return newbitarray_from_buffer(type, buffer, endian);
    }

    /* no arg / None */
    if (initializer == Py_None)
        return (PyObject *) newbitarrayobject(type, 0, endian);

    /* bool */
    if (PyBool_Check(initializer)) {
        PyErr_SetString(PyExc_TypeError,
                        "cannot create bitarray from 'bool' object");
        return NULL;
    }

    /* index (a number) */
    if (PyIndex_Check(initializer))
        return newbitarray_from_index(type, initializer, endian,
                                      buffer == Py_None);

    /* bytes or bytearray */
    if (PyBytes_Check(initializer) || PyByteArray_Check(initializer))
        return newbitarray_from_bytes(type, initializer, endian);

    /* bitarray: use its bit-endianness when endian argument is None */
    if (bitarray_Check(initializer) && endian_str == NULL)
        endian = ((bitarrayobject *) initializer)->endian;

    /* leave remaining type dispatch to extend method */
    if ((res = newbitarrayobject(type, 0, endian)) == NULL)
        return NULL;
    if (extend_dispatch(res, initializer) < 0) {
        Py_DECREF(res);
        return NULL;
    }
    return (PyObject *) res;
}

static int
ssize_richcompare(Py_ssize_t v, Py_ssize_t w, int op)
{
    switch (op) {
    case Py_LT: return v <  w;
    case Py_LE: return v <= w;
    case Py_EQ: return v == w;
    case Py_NE: return v != w;
    case Py_GT: return v >  w;
    case Py_GE: return v >= w;
    default: Py_UNREACHABLE();
    }
}

static PyObject *
richcompare(PyObject *v, PyObject *w, int op)
{
    Py_ssize_t i, vs, ws, c;
    bitarrayobject *va, *wa;
    char *vb, *wb;

    if (!bitarray_Check(v) || !bitarray_Check(w)) {
        Py_INCREF(Py_NotImplemented);
        return Py_NotImplemented;
    }
    va = (bitarrayobject *) v;
    wa = (bitarrayobject *) w;
    vs = va->nbits;
    ws = wa->nbits;
    vb = va->ob_item;
    wb = wa->ob_item;
    if (op == Py_EQ || op == Py_NE) {
        /* shortcuts for EQ/NE */
        if (vs != ws) {
            /* if sizes differ, the bitarrays differ */
            return PyBool_FromLong(op == Py_NE);
        }
        else if (va->endian == wa->endian) {
            /* sizes and endianness are the same - use memcmp() */
            int cmp = memcmp(vb, wb, (size_t) vs / 8);

            if (cmp == 0 && vs % 8)  /* if equal, compare remaining bits */
                cmp = zlc(va) != zlc(wa);

            return PyBool_FromLong((cmp == 0) ^ (op == Py_NE));
        }
    }

    /* search for the first index where items are different */
    c = Py_MIN(vs, ws) / 8;  /* common buffer size */
    i = 0;                   /* byte index */
    if (va->endian == wa->endian) {
        /* equal endianness - skip ahead by comparing bytes directly */
        while (i < c && vb[i] == wb[i])
            i++;
    }
    else {
        /* opposite endianness - compare with reversed byte */
        while (i < c && vb[i] == reverse_trans[(unsigned char) wb[i]])
            i++;
    }
    i *= 8;  /* i is now the bit index up to which we compared bytes */

    for (; i < vs && i < ws; i++) {
        int vi = getbit(va, i);
        int wi = getbit(wa, i);

        if (vi != wi)
            /* we have an item that differs */
            return PyBool_FromLong(ssize_richcompare(vi, wi, op));
    }

    /* no more items to compare -- compare sizes */
    return PyBool_FromLong(ssize_richcompare(vs, ws, op));
}

/***************************** bitarray iterator **************************/

typedef struct {
    PyObject_HEAD
    bitarrayobject *self;            /* bitarray we're iterating over */
    Py_ssize_t index;                /* current index in bitarray */
} bitarrayiterobject;

static PyTypeObject BitarrayIter_Type;

/* create a new initialized bitarray iterator object, this object is
   returned when calling iter(a) */
static PyObject *
bitarray_iter(bitarrayobject *self)
{
    bitarrayiterobject *it;

    it = PyObject_GC_New(bitarrayiterobject, &BitarrayIter_Type);
    if (it == NULL)
        return NULL;

    Py_INCREF(self);
    it->self = self;
    it->index = 0;
    PyObject_GC_Track(it);
    return (PyObject *) it;
}

static PyObject *
bitarrayiter_next(bitarrayiterobject *it)
{
    if (it->index < it->self->nbits)
        return PyLong_FromLong(getbit(it->self, it->index++));

    return NULL;  /* stop iteration */
}

static void
bitarrayiter_dealloc(bitarrayiterobject *it)
{
    PyObject_GC_UnTrack(it);
    Py_DECREF(it->self);
    PyObject_GC_Del(it);
}

static int
bitarrayiter_traverse(bitarrayiterobject *it, visitproc visit, void *arg)
{
    Py_VISIT(it->self);
    return 0;
}

static PyTypeObject BitarrayIter_Type = {
    PyVarObject_HEAD_INIT(NULL, 0)
    "bitarray.bitarrayiterator",              /* tp_name */
    sizeof(bitarrayiterobject),               /* tp_basicsize */
    0,                                        /* tp_itemsize */
    /* methods */
    (destructor) bitarrayiter_dealloc,        /* tp_dealloc */
    0,                                        /* tp_print */
    0,                                        /* tp_getattr */
    0,                                        /* tp_setattr */
    0,                                        /* tp_compare */
    0,                                        /* tp_repr */
    0,                                        /* tp_as_number */
    0,                                        /* tp_as_sequence */
    0,                                        /* tp_as_mapping */
    0,                                        /* tp_hash */
    0,                                        /* tp_call */
    0,                                        /* tp_str */
    PyObject_GenericGetAttr,                  /* tp_getattro */
    0,                                        /* tp_setattro */
    0,                                        /* tp_as_buffer */
    Py_TPFLAGS_DEFAULT | Py_TPFLAGS_HAVE_GC,  /* tp_flags */
    0,                                        /* tp_doc */
    (traverseproc) bitarrayiter_traverse,     /* tp_traverse */
    0,                                        /* tp_clear */
    0,                                        /* tp_richcompare */
    0,                                        /* tp_weaklistoffset */
    PyObject_SelfIter,                        /* tp_iter */
    (iternextfunc) bitarrayiter_next,         /* tp_iternext */
    0,                                        /* tp_methods */
};

/******************** bitarray buffer export interface ********************/
/*
   Here we create bitarray_as_buffer for exporting bitarray buffers.
   Buffer imports are handled in newbitarray_from_buffer().
*/

static int
bitarray_getbuffer(bitarrayobject *self, Py_buffer *view, int flags)
{
    int ret;

    if (view == NULL) {
        self->ob_exports++;
        return 0;
    }
    ret = PyBuffer_FillInfo(view,
                            (PyObject *) self,  /* exporter */
                            (void *) self->ob_item,
                            Py_SIZE(self),
                            self->readonly,
                            flags);
    if (ret >= 0)
        self->ob_exports++;

    return ret;
}

static void
bitarray_releasebuffer(bitarrayobject *self, Py_buffer *view)
{
    self->ob_exports--;
}

static PyBufferProcs bitarray_as_buffer = {
    (getbufferproc) bitarray_getbuffer,
    (releasebufferproc) bitarray_releasebuffer,
};

/***************************** Bitarray Type ******************************/

PyDoc_STRVAR(bitarraytype_doc,
"bitarray(initializer=0, /, endian='big', buffer=None) -> bitarray\n\
\n\
Return a new bitarray object whose items are bits initialized from\n\
the optional initializer, and bit-endianness.\n\
The initializer may be one of the following types:\n\
a.) `int` bitarray, initialized to zeros, of given length\n\
b.) `bytes` or `bytearray` to initialize buffer directly\n\
c.) `str` of 0s and 1s, ignoring whitespace and \"_\"\n\
d.) iterable of integers 0 or 1.\n\
\n\
Optional keyword arguments:\n\
\n\
`endian`: Specifies the bit-endianness of the created bitarray object.\n\
Allowed values are `big` and `little` (the default is `big`).\n\
The bit-endianness effects the buffer representation of the bitarray.\n\
\n\
`buffer`: Any object which exposes a buffer.  When provided, `initializer`\n\
cannot be present (or has to be `None`).  The imported buffer may be\n\
read-only or writable, depending on the object type.");


static PyTypeObject Bitarray_Type = {
    PyVarObject_HEAD_INIT(NULL, 0)
    "bitarray.bitarray",                      /* tp_name */
    sizeof(bitarrayobject),                   /* tp_basicsize */
    0,                                        /* tp_itemsize */
    /* methods */
    (destructor) bitarray_dealloc,            /* tp_dealloc */
    0,                                        /* tp_print */
    0,                                        /* tp_getattr */
    0,                                        /* tp_setattr */
    0,                                        /* tp_compare */
    (reprfunc) bitarray_repr,                 /* tp_repr */
    &bitarray_as_number,                      /* tp_as_number */
    &bitarray_as_sequence,                    /* tp_as_sequence */
    &bitarray_as_mapping,                     /* tp_as_mapping */
    PyObject_HashNotImplemented,              /* tp_hash */
    0,                                        /* tp_call */
    0,                                        /* tp_str */
    PyObject_GenericGetAttr,                  /* tp_getattro */
    0,                                        /* tp_setattro */
    &bitarray_as_buffer,                      /* tp_as_buffer */
    Py_TPFLAGS_DEFAULT | Py_TPFLAGS_BASETYPE, /* tp_flags */
    bitarraytype_doc,                         /* tp_doc */
    0,                                        /* tp_traverse */
    0,                                        /* tp_clear */
    richcompare,                              /* tp_richcompare */
    offsetof(bitarrayobject, weakreflist),    /* tp_weaklistoffset */
    (getiterfunc) bitarray_iter,              /* tp_iter */
    0,                                        /* tp_iternext */
    bitarray_methods,                         /* tp_methods */
    0,                                        /* tp_members */
    bitarray_getsets,                         /* tp_getset */
    0,                                        /* tp_base */
    0,                                        /* tp_dict */
    0,                                        /* tp_descr_get */
    0,                                        /* tp_descr_set */
    0,                                        /* tp_dictoffset */
    0,                                        /* tp_init */
    PyType_GenericAlloc,                      /* tp_alloc */
    bitarray_new,                             /* tp_new */
    PyObject_Del,                             /* tp_free */
};

/***************************** Module functions ***************************/

static PyObject *
bits2bytes(PyObject *module, PyObject *n)
{
    PyObject *zero, *seven, *eight, *a, *b;
    int cmp_res;

    if (!PyLong_Check(n))
        return PyErr_Format(PyExc_TypeError, "'int' object expected, "
                            "got '%s'", Py_TYPE(n)->tp_name);

    zero = PyLong_FromLong(0);
    cmp_res = PyObject_RichCompareBool(n, zero, Py_LT);
    Py_DECREF(zero);
    if (cmp_res < 0)
        return NULL;
    if (cmp_res) {
        PyErr_SetString(PyExc_ValueError, "non-negative int expected");
        return NULL;
    }

    seven = PyLong_FromLong(7);
    a = PyNumber_Add(n, seven);          /* a = n + 7 */
    Py_DECREF(seven);
    if (a == NULL)
        return NULL;

    eight = PyLong_FromLong(8);
    b = PyNumber_FloorDivide(a, eight);  /* b = a // 8 */
    Py_DECREF(eight);
    Py_DECREF(a);

    return b;
}

PyDoc_STRVAR(bits2bytes_doc,
"bits2bytes(n, /) -> int\n\
\n\
Return the number of bytes necessary to store n bits.");


static PyObject *
reconstructor(PyObject *module, PyObject *args)
{
    PyTypeObject *type;
    Py_ssize_t nbytes;
    PyObject *bytes;
    bitarrayobject *res;
    char *endian_str;
    int endian, padbits, readonly;

    if (!PyArg_ParseTuple(args, "OOsii:_bitarray_reconstructor",
                          &type, &bytes, &endian_str, &padbits, &readonly))
        return NULL;

    if (!PyType_Check(type))
        return PyErr_Format(PyExc_TypeError, "first argument must be a type "
                            "object, got '%s'", Py_TYPE(type)->tp_name);

    if (!PyType_IsSubtype(type, &Bitarray_Type))
        return PyErr_Format(PyExc_TypeError, "'%s' is not a subtype of "
                            "bitarray", type->tp_name);

    if (!PyBytes_Check(bytes))
        return PyErr_Format(PyExc_TypeError, "second argument must be bytes, "
                            "got '%s'", Py_TYPE(bytes)->tp_name);

    if ((endian = endian_from_string(endian_str)) < 0)
        return NULL;

    nbytes = PyBytes_GET_SIZE(bytes);
    if (padbits >> 3 || (nbytes == 0 && padbits))
        return PyErr_Format(PyExc_ValueError,
                            "invalid number of pad bits: %d", padbits);

    res = newbitarrayobject(type, 8 * nbytes - padbits, endian);
    if (res == NULL)
        return NULL;
    assert(Py_SIZE(res) == nbytes);
    memcpy(res->ob_item, PyBytes_AS_STRING(bytes), (size_t) nbytes);
    if (readonly) {
        set_padbits(res);
        res->readonly = 1;
    }
    return (PyObject *) res;
}


static PyObject *
get_default_endian(PyObject *module)
{
    return PyUnicode_FromString(ENDIAN_STR(default_endian));
}

PyDoc_STRVAR(get_default_endian_doc,
"get_default_endian() -> str\n\
\n\
Return the default bit-endianness for new bitarray objects being created.\n\
Unless `_set_default_endian('little')` was called, the default\n\
bit-endianness is `big`.");


static PyObject *
set_default_endian(PyObject *module, PyObject *args)
{
    char *endian_str;
    int t;

    if (!PyArg_ParseTuple(args, "s:_set_default_endian", &endian_str))
        return NULL;

    /* As endian_from_string() might return -1, we have to store its value
       in a temporary variable before setting default_endian. */
    if ((t = endian_from_string(endian_str)) < 0)
        return NULL;
    default_endian = t;

    Py_RETURN_NONE;
}

PyDoc_STRVAR(set_default_endian_doc,
"_set_default_endian(endian, /)\n\
\n\
Set the default bit-endianness for new bitarray objects being created.");


static PyObject *
sysinfo(PyObject *module)
{
    return Py_BuildValue("iiiiiiiii",
                         (int) sizeof(void *),
                         (int) sizeof(size_t),
                         (int) sizeof(bitarrayobject),
                         (int) sizeof(decodetreeobject),
                         (int) sizeof(binode),
                         (int) HAVE_BUILTIN_BSWAP64,
#ifndef NDEBUG
                         1,
#else
                         0,
#endif
                         (int) PY_LITTLE_ENDIAN,
                         (int) PY_BIG_ENDIAN
                         );
}

PyDoc_STRVAR(sysinfo_doc,
"_sysinfo() -> tuple\n\
\n\
Return tuple containing:\n\
\n\
0. sizeof(void *)\n\
1. sizeof(size_t)\n\
2. sizeof(bitarrayobject)\n\
3. sizeof(decodetreeobject)\n\
4. sizeof(binode)\n\
5. HAVE_BUILTIN_BSWAP64\n\
6. NDEBUG not defined\n\
7. PY_LITTLE_ENDIAN\n\
8. PY_BIG_ENDIAN");

/* ---------- module functions exposed in debug mode for testing ------- */

#ifndef NDEBUG

/* Return zlw(a) as a new bitarray, rather than an int object.
   This makes testing easier, because the int result would depend
   on the machine byteorder. */
static PyObject *
module_zlw(PyObject *module, PyObject *obj)
{
    bitarrayobject *a, *res;
    uint64_t w;

    a = (bitarrayobject *) obj;
    w = zlw(a);
    if ((res = newbitarrayobject(&Bitarray_Type, 64, a->endian)) == NULL)
        return NULL;
    memcpy(res->ob_item, &w, 8);
    return (PyObject *) res;
}

#endif  /* NDEBUG */


static PyMethodDef module_functions[] = {
    {"bits2bytes",          (PyCFunction) bits2bytes,         METH_O,
     bits2bytes_doc},
    {"_bitarray_reconstructor",
                            (PyCFunction) reconstructor,      METH_VARARGS,
     reduce_doc},
    {"get_default_endian",  (PyCFunction) get_default_endian, METH_NOARGS,
     get_default_endian_doc},
    {"_set_default_endian", (PyCFunction) set_default_endian, METH_VARARGS,
     set_default_endian_doc},
    {"_sysinfo",            (PyCFunction) sysinfo,            METH_NOARGS,
     sysinfo_doc},

#ifndef NDEBUG
    /* functions exposed in debug mode for testing */
<<<<<<< HEAD
    {"_nxir",               (PyCFunction) module_nxir,    METH_VARARGS, 0},
=======
    {"_zlw",                (PyCFunction) module_zlw,         METH_O,  0},
>>>>>>> fb21f95d
#endif

    {NULL,                  NULL}  /* sentinel */
};

/******************************* Install Module ***************************/

/* register bitarray as collections.abc.MutableSequence */
static int
register_abc(void)
{
    PyObject *abc_module, *mutablesequence, *res;

    if ((abc_module = PyImport_ImportModule("collections.abc")) == NULL)
        return -1;

    mutablesequence = PyObject_GetAttrString(abc_module, "MutableSequence");
    Py_DECREF(abc_module);
    if (mutablesequence == NULL)
        return -1;

    res = PyObject_CallMethod(mutablesequence, "register", "O",
                              (PyObject *) &Bitarray_Type);
    Py_DECREF(mutablesequence);
    if (res == NULL)
        return -1;

    Py_DECREF(res);
    return 0;
}

static PyModuleDef moduledef = {
    PyModuleDef_HEAD_INIT, "_bitarray", 0, -1, module_functions,
};

PyMODINIT_FUNC
PyInit__bitarray(void)
{
    PyObject *m;

    setup_reverse_trans();

    if ((m = PyModule_Create(&moduledef)) == NULL)
        return NULL;

    if (PyType_Ready(&Bitarray_Type) < 0)
        return NULL;
    Py_SET_TYPE(&Bitarray_Type, &PyType_Type);
    Py_INCREF((PyObject *) &Bitarray_Type);
    PyModule_AddObject(m, "bitarray", (PyObject *) &Bitarray_Type);

    if (register_abc() < 0)
        return NULL;

    if (PyType_Ready(&DecodeTree_Type) < 0)
        return NULL;
    Py_SET_TYPE(&DecodeTree_Type, &PyType_Type);
    Py_INCREF((PyObject *) &DecodeTree_Type);
    PyModule_AddObject(m, "decodetree", (PyObject *) &DecodeTree_Type);

    if (PyType_Ready(&DecodeIter_Type) < 0)
        return NULL;
    Py_SET_TYPE(&DecodeIter_Type, &PyType_Type);

    if (PyType_Ready(&BitarrayIter_Type) < 0)
        return NULL;
    Py_SET_TYPE(&BitarrayIter_Type, &PyType_Type);

    if (PyType_Ready(&SearchIter_Type) < 0)
        return NULL;
    Py_SET_TYPE(&SearchIter_Type, &PyType_Type);

    PyModule_AddObject(m, "__version__",
                       PyUnicode_FromString(BITARRAY_VERSION));

    return m;
}<|MERGE_RESOLUTION|>--- conflicted
+++ resolved
@@ -4348,11 +4348,8 @@
 
 #ifndef NDEBUG
     /* functions exposed in debug mode for testing */
-<<<<<<< HEAD
     {"_nxir",               (PyCFunction) module_nxir,    METH_VARARGS, 0},
-=======
-    {"_zlw",                (PyCFunction) module_zlw,         METH_O,  0},
->>>>>>> fb21f95d
+    {"_zlw",                (PyCFunction) module_zlw,     METH_O,       0},
 #endif
 
     {NULL,                  NULL}  /* sentinel */
